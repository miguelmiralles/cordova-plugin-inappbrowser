{
  "name": "cordova-plugin-inappbrowser",
<<<<<<< HEAD
  "version": "1.6.0",
=======
  "version": "1.6.1",
>>>>>>> b6e575be
  "description": "Cordova InAppBrowser Plugin",
  "cordova": {
    "id": "cordova-plugin-inappbrowser",
    "platforms": [
      "android",
      "amazon-fireos",
      "ubuntu",
      "ios",
      "osx",
      "wp7",
      "wp8",
      "windows8",
      "windows",
      "firefoxos"
    ]
  },
  "repository": {
    "type": "git",
    "url": "https://github.com/apache/cordova-plugin-inappbrowser"
  },
  "keywords": [
    "cordova",
    "in",
    "app",
    "browser",
    "inappbrowser",
    "ecosystem:cordova",
    "cordova-android",
    "cordova-amazon-fireos",
    "cordova-ubuntu",
    "cordova-ios",
    "cordova-osx",
    "cordova-wp7",
    "cordova-wp8",
    "cordova-windows8",
    "cordova-windows",
    "cordova-firefoxos"
  ],
  "scripts": {
    "test": "npm run jshint",
    "jshint": "node node_modules/jshint/bin/jshint www && node node_modules/jshint/bin/jshint src && node node_modules/jshint/bin/jshint tests"
  },
  "engines": {
    "cordovaDependencies": {
      "0.2.3": {
        "cordova": ">=3.1.0"
      },
      "2.0.0": {
        "cordova": ">100"
      }
    }
  },
  "author": "Apache Software Foundation",
  "license": "Apache-2.0",
  "devDependencies": {
    "jshint": "^2.6.0"
  }
}<|MERGE_RESOLUTION|>--- conflicted
+++ resolved
@@ -1,10 +1,6 @@
 {
   "name": "cordova-plugin-inappbrowser",
-<<<<<<< HEAD
-  "version": "1.6.0",
-=======
   "version": "1.6.1",
->>>>>>> b6e575be
   "description": "Cordova InAppBrowser Plugin",
   "cordova": {
     "id": "cordova-plugin-inappbrowser",

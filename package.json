--- conflicted
+++ resolved
@@ -1,10 +1,6 @@
 {
   "name": "cordova-plugin-inappbrowser",
-<<<<<<< HEAD
-  "version": "1.7.0",
-=======
   "version": "1.7.1",
->>>>>>> ff6a765f
   "description": "Cordova InAppBrowser Plugin",
   "types": "./types/index.d.ts",
   "cordova": {

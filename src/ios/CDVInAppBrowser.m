/*
 Licensed to the Apache Software Foundation (ASF) under one
 or more contributor license agreements.  See the NOTICE file
 distributed with this work for additional information
 regarding copyright ownership.  The ASF licenses this file
 to you under the Apache License, Version 2.0 (the
 "License"); you may not use this file except in compliance
 with the License.  You may obtain a copy of the License at

 http://www.apache.org/licenses/LICENSE-2.0

 Unless required by applicable law or agreed to in writing,
 software distributed under the License is distributed on an
 "AS IS" BASIS, WITHOUT WARRANTIES OR CONDITIONS OF ANY
 KIND, either express or implied.  See the License for the
 specific language governing permissions and limitations
 under the License.
 */

#import "CDVInAppBrowser.h"
#import "CDVInAppBrowserOptions.h"
#import "CDVUIInAppBrowser.h"
#import "CDVWKInAppBrowser.h"
#import <Cordova/CDVPluginResult.h>


#pragma mark CDVInAppBrowser

@implementation CDVInAppBrowser

- (void)pluginInitialize
{
    // default values
    self.usewkwebview = NO;

#if __has_include("CDVWKWebViewEngine.h")
    self.wkwebviewavailable = YES;
#else
    self.wkwebviewavailable = NO;
#endif
}

- (void)open:(CDVInvokedUrlCommand*)command
{
    NSString* options = [command argumentAtIndex:2 withDefault:@"" andClass:[NSString class]];
    CDVInAppBrowserOptions* browserOptions = [CDVInAppBrowserOptions parseOptions:options];
<<<<<<< HEAD

    if (browserOptions.clearcache) {
        NSHTTPCookie *cookie;
        NSHTTPCookieStorage *storage = [NSHTTPCookieStorage sharedHTTPCookieStorage];
        for (cookie in [storage cookies])
        {
            if (![cookie.domain isEqual: @".^filecookies^"]) {
                [storage deleteCookie:cookie];
            }
        }
    }

    if (browserOptions.clearsessioncache) {
        NSHTTPCookie *cookie;
        NSHTTPCookieStorage *storage = [NSHTTPCookieStorage sharedHTTPCookieStorage];
        for (cookie in [storage cookies])
        {
            if (![cookie.domain isEqual: @".^filecookies^"] && cookie.isSessionOnly) {
                [storage deleteCookie:cookie];
            }
        }
    }

    if (self.inAppBrowserViewController == nil) {
        NSString* userAgent = [CDVUserAgentUtil originalUserAgent];
        NSString* overrideUserAgent = [self settingForKey:@"OverrideUserAgent"];
        NSString* appendUserAgent = [self settingForKey:@"AppendUserAgent"];
        if(overrideUserAgent){
            userAgent = overrideUserAgent;
        }
        if(appendUserAgent){
            userAgent = [userAgent stringByAppendingString: appendUserAgent];
        }
        self.inAppBrowserViewController = [[CDVInAppBrowserViewController alloc] initWithUserAgent:userAgent prevUserAgent:[self.commandDelegate userAgent] browserOptions: browserOptions];
        self.inAppBrowserViewController.navigationDelegate = self;

        if ([self.viewController conformsToProtocol:@protocol(CDVScreenOrientationDelegate)]) {
            self.inAppBrowserViewController.orientationDelegate = (UIViewController <CDVScreenOrientationDelegate>*)self.viewController;
        }
    }

    [self.inAppBrowserViewController showLocationBar:browserOptions.location];
    [self.inAppBrowserViewController showToolBar:browserOptions.toolbar :browserOptions.toolbarposition];
    if (browserOptions.closebuttoncaption != nil || browserOptions.closebuttoncolor != nil) {
        int closeButtonIndex = browserOptions.lefttoright ? (browserOptions.hidenavigationbuttons ? 1 : 4) : 0;
        [self.inAppBrowserViewController setCloseButtonTitle:browserOptions.closebuttoncaption :browserOptions.closebuttoncolor :closeButtonIndex];
    }
    // Set Presentation Style
    UIModalPresentationStyle presentationStyle = UIModalPresentationFullScreen; // default
    if (browserOptions.presentationstyle != nil) {
        if ([[browserOptions.presentationstyle lowercaseString] isEqualToString:@"pagesheet"]) {
            presentationStyle = UIModalPresentationPageSheet;
        } else if ([[browserOptions.presentationstyle lowercaseString] isEqualToString:@"formsheet"]) {
            presentationStyle = UIModalPresentationFormSheet;
        }
    }
    self.inAppBrowserViewController.modalPresentationStyle = presentationStyle;

    // Set Transition Style
    UIModalTransitionStyle transitionStyle = UIModalTransitionStyleCoverVertical; // default
    if (browserOptions.transitionstyle != nil) {
        if ([[browserOptions.transitionstyle lowercaseString] isEqualToString:@"fliphorizontal"]) {
            transitionStyle = UIModalTransitionStyleFlipHorizontal;
        } else if ([[browserOptions.transitionstyle lowercaseString] isEqualToString:@"crossdissolve"]) {
            transitionStyle = UIModalTransitionStyleCrossDissolve;
        }
    }
    self.inAppBrowserViewController.modalTransitionStyle = transitionStyle;

    // prevent webView from bouncing
    if (browserOptions.disallowoverscroll) {
        if ([self.inAppBrowserViewController.webView respondsToSelector:@selector(scrollView)]) {
            ((UIScrollView*)[self.inAppBrowserViewController.webView scrollView]).bounces = NO;
        } else {
            for (id subview in self.inAppBrowserViewController.webView.subviews) {
                if ([[subview class] isSubclassOfClass:[UIScrollView class]]) {
                    ((UIScrollView*)subview).bounces = NO;
                }
            }
        }
    }

    // UIWebView options
    self.inAppBrowserViewController.webView.scalesPageToFit = browserOptions.enableviewportscale;
    self.inAppBrowserViewController.webView.mediaPlaybackRequiresUserAction = browserOptions.mediaplaybackrequiresuseraction;
    self.inAppBrowserViewController.webView.allowsInlineMediaPlayback = browserOptions.allowinlinemediaplayback;
    if (IsAtLeastiOSVersion(@"6.0")) {
        self.inAppBrowserViewController.webView.keyboardDisplayRequiresUserAction = browserOptions.keyboarddisplayrequiresuseraction;
        self.inAppBrowserViewController.webView.suppressesIncrementalRendering = browserOptions.suppressesincrementalrendering;
    }

    [self.inAppBrowserViewController navigateTo:url];
    if (!browserOptions.hidden) {
        [self show:nil];
    }
}

- (void)show:(CDVInvokedUrlCommand*)command
{
    if (self.inAppBrowserViewController == nil) {
        NSLog(@"Tried to show IAB after it was closed.");
=======
    if(browserOptions.usewkwebview && !self.wkwebviewavailable){
        [self.commandDelegate sendPluginResult:[CDVPluginResult resultWithStatus:CDVCommandStatus_ERROR messageAsDictionary:@{@"type":@"loaderror", @"message": @"usewkwebview option specified but but no plugin that supplies a WKWebView engine is present"}] callbackId:command.callbackId];
>>>>>>> 92243cdc
        return;
    }
    self.usewkwebview = browserOptions.usewkwebview;
    if(self.usewkwebview){
        [[CDVWKInAppBrowser getInstance] open:command];
    }else{
        [[CDVUIInAppBrowser getInstance] open:command];
    }
}

- (void)close:(CDVInvokedUrlCommand*)command
{
    if(self.usewkwebview){
        [[CDVWKInAppBrowser getInstance] close:command];
    }else{
        [[CDVUIInAppBrowser getInstance] close:command];
    }
}


- (void)show:(CDVInvokedUrlCommand*)command
{
    if(self.usewkwebview){
        [[CDVWKInAppBrowser getInstance] show:command];
    }else{
        [[CDVUIInAppBrowser getInstance] show:command];
    }
}

- (void)hide:(CDVInvokedUrlCommand*)command
{
    if(self.usewkwebview){
        [[CDVWKInAppBrowser getInstance] hide:command];
    }else{
        [[CDVUIInAppBrowser getInstance] hide:command];
    }
}


- (void)injectScriptCode:(CDVInvokedUrlCommand*)command
{
    if(self.usewkwebview){
        [[CDVWKInAppBrowser getInstance] injectScriptCode:command];
    }else{
        [[CDVUIInAppBrowser getInstance] injectScriptCode:command];
    }
}

- (void)injectScriptFile:(CDVInvokedUrlCommand*)command
{
     if(self.usewkwebview){
        [[CDVWKInAppBrowser getInstance] injectScriptFile:command];
    }else{
        [[CDVUIInAppBrowser getInstance] injectScriptFile:command];
    }
}

- (void)injectStyleCode:(CDVInvokedUrlCommand*)command
{
    if(self.usewkwebview){
        [[CDVWKInAppBrowser getInstance] injectStyleCode:command];
    }else{
        [[CDVUIInAppBrowser getInstance] injectStyleCode:command];
    }
}

- (void)injectStyleFile:(CDVInvokedUrlCommand*)command
{
    if(self.usewkwebview){
        [[CDVWKInAppBrowser getInstance] injectStyleFile:command];
    }else{
        [[CDVUIInAppBrowser getInstance] injectStyleFile:command];
    }
}

- (void)loadAfterBeforeload:(CDVInvokedUrlCommand*)command
{
    if(self.usewkwebview){
        [[CDVWKInAppBrowser getInstance] loadAfterBeforeload:command];
    }else{
        [[CDVUIInAppBrowser getInstance] loadAfterBeforeload:command];
    }
<<<<<<< HEAD
    return NO;
}

/**
 * The iframe bridge provided for the InAppBrowser is capable of executing any oustanding callback belonging
 * to the InAppBrowser plugin. Care has been taken that other callbacks cannot be triggered, and that no
 * other code execution is possible.
 *
 * To trigger the bridge, the iframe (or any other resource) should attempt to load a url of the form:
 *
 * gap-iab://<callbackId>/<arguments>
 *
 * where <callbackId> is the string id of the callback to trigger (something like "InAppBrowser0123456789")
 *
 * If present, the path component of the special gap-iab:// url is expected to be a URL-escaped JSON-encoded
 * value to pass to the callback. [NSURL path] should take care of the URL-unescaping, and a JSON_EXCEPTION
 * is returned if the JSON is invalid.
 */
- (BOOL)webView:(UIWebView*)theWebView shouldStartLoadWithRequest:(NSURLRequest*)request navigationType:(UIWebViewNavigationType)navigationType
{
    NSURL* url = request.URL;
    BOOL isTopLevelNavigation = [request.URL isEqual:[request mainDocumentURL]];

    // See if the url uses the 'gap-iab' protocol. If so, the host should be the id of a callback to execute,
    // and the path, if present, should be a JSON-encoded value to pass to the callback.
    if ([[url scheme] isEqualToString:@"gap-iab"]) {
        NSString* scriptCallbackId = [url host];
        CDVPluginResult* pluginResult = nil;

        if ([self isValidCallbackId:scriptCallbackId]) {
            NSString* scriptResult = [url path];
            NSError* __autoreleasing error = nil;

            // The message should be a JSON-encoded array of the result of the script which executed.
            if ((scriptResult != nil) && ([scriptResult length] > 1)) {
                scriptResult = [scriptResult substringFromIndex:1];
                NSData* decodedResult = [NSJSONSerialization JSONObjectWithData:[scriptResult dataUsingEncoding:NSUTF8StringEncoding] options:kNilOptions error:&error];
                if ((error == nil) && [decodedResult isKindOfClass:[NSArray class]]) {
                    pluginResult = [CDVPluginResult resultWithStatus:CDVCommandStatus_OK messageAsArray:(NSArray*)decodedResult];
                } else {
                    pluginResult = [CDVPluginResult resultWithStatus:CDVCommandStatus_JSON_EXCEPTION];
                }
            } else {
                pluginResult = [CDVPluginResult resultWithStatus:CDVCommandStatus_OK messageAsArray:@[]];
            }
            [self.commandDelegate sendPluginResult:pluginResult callbackId:scriptCallbackId];
            return NO;
        }
    }
    //if is an app store link, let the system handle it, otherwise it fails to load it
    else if ([[ url scheme] isEqualToString:@"itms-appss"] || [[ url scheme] isEqualToString:@"itms-apps"]) {
        [theWebView stopLoading];
        [self openInSystem:url];
        return NO;
    }
    else if ((self.callbackId != nil) && isTopLevelNavigation) {
        // Send a loadstart event for each top-level navigation (includes redirects).
        CDVPluginResult* pluginResult = [CDVPluginResult resultWithStatus:CDVCommandStatus_OK
                                                      messageAsDictionary:@{@"type":@"loadstart", @"url":[url absoluteString]}];
        [pluginResult setKeepCallback:[NSNumber numberWithBool:YES]];

        [self.commandDelegate sendPluginResult:pluginResult callbackId:self.callbackId];
    }

    return YES;
}

- (void)webViewDidStartLoad:(UIWebView*)theWebView
{
}

- (void)webViewDidFinishLoad:(UIWebView*)theWebView
{
    if (self.callbackId != nil) {
        // TODO: It would be more useful to return the URL the page is actually on (e.g. if it's been redirected).
        NSString* url = [self.inAppBrowserViewController.currentURL absoluteString];
        CDVPluginResult* pluginResult = [CDVPluginResult resultWithStatus:CDVCommandStatus_OK
                                                      messageAsDictionary:@{@"type":@"loadstop", @"url":url}];
        [pluginResult setKeepCallback:[NSNumber numberWithBool:YES]];

        [self.commandDelegate sendPluginResult:pluginResult callbackId:self.callbackId];
    }
}

- (void)webView:(UIWebView*)theWebView didFailLoadWithError:(NSError*)error
{
    if (self.callbackId != nil) {
        NSString* url = [self.inAppBrowserViewController.currentURL absoluteString];
        CDVPluginResult* pluginResult = [CDVPluginResult resultWithStatus:CDVCommandStatus_ERROR
                                                      messageAsDictionary:@{@"type":@"loaderror", @"url":url, @"code": [NSNumber numberWithInteger:error.code], @"message": error.localizedDescription}];
        [pluginResult setKeepCallback:[NSNumber numberWithBool:YES]];

        [self.commandDelegate sendPluginResult:pluginResult callbackId:self.callbackId];
    }
}

- (void)browserExit
{
    if (self.callbackId != nil) {
        CDVPluginResult* pluginResult = [CDVPluginResult resultWithStatus:CDVCommandStatus_OK
                                                      messageAsDictionary:@{@"type":@"exit"}];
        [self.commandDelegate sendPluginResult:pluginResult callbackId:self.callbackId];
        self.callbackId = nil;
    }
    // Set navigationDelegate to nil to ensure no callbacks are received from it.
    self.inAppBrowserViewController.navigationDelegate = nil;
    // Don't recycle the ViewController since it may be consuming a lot of memory.
    // Also - this is required for the PDF/User-Agent bug work-around.
    self.inAppBrowserViewController = nil;

    if (IsAtLeastiOSVersion(@"7.0")) {
        if (_previousStatusBarStyle != -1) {
            [[UIApplication sharedApplication] setStatusBarStyle:_previousStatusBarStyle];
        }
    }

    _previousStatusBarStyle = -1; // this value was reset before reapplying it. caused statusbar to stay black on ios7
}

@end

#pragma mark CDVInAppBrowserViewController

@implementation CDVInAppBrowserViewController

@synthesize currentURL;

- (id)initWithUserAgent:(NSString*)userAgent prevUserAgent:(NSString*)prevUserAgent browserOptions: (CDVInAppBrowserOptions*) browserOptions
{
    self = [super init];
    if (self != nil) {
        _userAgent = userAgent;
        _prevUserAgent = prevUserAgent;
        _browserOptions = browserOptions;
#ifdef __CORDOVA_4_0_0
        _webViewDelegate = [[CDVUIWebViewDelegate alloc] initWithDelegate:self];
#else
        _webViewDelegate = [[CDVWebViewDelegate alloc] initWithDelegate:self];
#endif

        [self createViews];
    }

    return self;
}

// Prevent crashes on closing windows
-(void)dealloc {
   self.webView.delegate = nil;
}

- (void)createViews
{
    // We create the views in code for primarily for ease of upgrades and not requiring an external .xib to be included

    CGRect webViewBounds = self.view.bounds;
    BOOL toolbarIsAtBottom = ![_browserOptions.toolbarposition isEqualToString:kInAppBrowserToolbarBarPositionTop];
    webViewBounds.size.height -= _browserOptions.location ? FOOTER_HEIGHT : TOOLBAR_HEIGHT;
    self.webView = [[UIWebView alloc] initWithFrame:webViewBounds];

    self.webView.autoresizingMask = (UIViewAutoresizingFlexibleWidth | UIViewAutoresizingFlexibleHeight);

    [self.view addSubview:self.webView];
    [self.view sendSubviewToBack:self.webView];

    self.webView.delegate = _webViewDelegate;
    self.webView.backgroundColor = [UIColor whiteColor];

    self.webView.clearsContextBeforeDrawing = YES;
    self.webView.clipsToBounds = YES;
    self.webView.contentMode = UIViewContentModeScaleToFill;
    self.webView.multipleTouchEnabled = YES;
    self.webView.opaque = YES;
    self.webView.scalesPageToFit = NO;
    self.webView.userInteractionEnabled = YES;

    self.spinner = [[UIActivityIndicatorView alloc] initWithActivityIndicatorStyle:UIActivityIndicatorViewStyleGray];
    self.spinner.alpha = 1.000;
    self.spinner.autoresizesSubviews = YES;
    self.spinner.autoresizingMask = (UIViewAutoresizingFlexibleLeftMargin | UIViewAutoresizingFlexibleTopMargin | UIViewAutoresizingFlexibleBottomMargin | UIViewAutoresizingFlexibleRightMargin);
    self.spinner.clearsContextBeforeDrawing = NO;
    self.spinner.clipsToBounds = NO;
    self.spinner.contentMode = UIViewContentModeScaleToFill;
    self.spinner.frame = CGRectMake(CGRectGetMidX(self.webView.frame), CGRectGetMidY(self.webView.frame), 20.0, 20.0);
    self.spinner.hidden = NO;
    self.spinner.hidesWhenStopped = YES;
    self.spinner.multipleTouchEnabled = NO;
    self.spinner.opaque = NO;
    self.spinner.userInteractionEnabled = NO;
    [self.spinner stopAnimating];

    self.closeButton = [[UIBarButtonItem alloc] initWithBarButtonSystemItem:UIBarButtonSystemItemDone target:self action:@selector(close)];
    self.closeButton.enabled = YES;

    UIBarButtonItem* flexibleSpaceButton = [[UIBarButtonItem alloc] initWithBarButtonSystemItem:UIBarButtonSystemItemFlexibleSpace target:nil action:nil];

    UIBarButtonItem* fixedSpaceButton = [[UIBarButtonItem alloc] initWithBarButtonSystemItem:UIBarButtonSystemItemFixedSpace target:nil action:nil];
    fixedSpaceButton.width = 20;

    float toolbarY = toolbarIsAtBottom ? self.view.bounds.size.height - TOOLBAR_HEIGHT : 0.0;
    CGRect toolbarFrame = CGRectMake(0.0, toolbarY, self.view.bounds.size.width, TOOLBAR_HEIGHT);

    self.toolbar = [[UIToolbar alloc] initWithFrame:toolbarFrame];
    self.toolbar.alpha = 1.000;
    self.toolbar.autoresizesSubviews = YES;
    self.toolbar.autoresizingMask = toolbarIsAtBottom ? (UIViewAutoresizingFlexibleWidth | UIViewAutoresizingFlexibleTopMargin) : UIViewAutoresizingFlexibleWidth;
    self.toolbar.barStyle = UIBarStyleBlackOpaque;
    self.toolbar.clearsContextBeforeDrawing = NO;
    self.toolbar.clipsToBounds = NO;
    self.toolbar.contentMode = UIViewContentModeScaleToFill;
    self.toolbar.hidden = NO;
    self.toolbar.multipleTouchEnabled = NO;
    self.toolbar.opaque = NO;
    self.toolbar.userInteractionEnabled = YES;
    if (_browserOptions.toolbarcolor != nil) { // Set toolbar color if user sets it in options
      self.toolbar.barTintColor = [self colorFromHexString:_browserOptions.toolbarcolor];
    }
    if (!_browserOptions.toolbartranslucent) { // Set toolbar translucent to no if user sets it in options
      self.toolbar.translucent = NO;
    }

    CGFloat labelInset = 5.0;
    float locationBarY = toolbarIsAtBottom ? self.view.bounds.size.height - FOOTER_HEIGHT : self.view.bounds.size.height - LOCATIONBAR_HEIGHT;

    self.addressLabel = [[UILabel alloc] initWithFrame:CGRectMake(labelInset, locationBarY, self.view.bounds.size.width - labelInset, LOCATIONBAR_HEIGHT)];
    self.addressLabel.adjustsFontSizeToFitWidth = NO;
    self.addressLabel.alpha = 1.000;
    self.addressLabel.autoresizesSubviews = YES;
    self.addressLabel.autoresizingMask = UIViewAutoresizingFlexibleWidth | UIViewAutoresizingFlexibleRightMargin | UIViewAutoresizingFlexibleTopMargin;
    self.addressLabel.backgroundColor = [UIColor clearColor];
    self.addressLabel.baselineAdjustment = UIBaselineAdjustmentAlignCenters;
    self.addressLabel.clearsContextBeforeDrawing = YES;
    self.addressLabel.clipsToBounds = YES;
    self.addressLabel.contentMode = UIViewContentModeScaleToFill;
    self.addressLabel.enabled = YES;
    self.addressLabel.hidden = NO;
    self.addressLabel.lineBreakMode = NSLineBreakByTruncatingTail;

    if ([self.addressLabel respondsToSelector:NSSelectorFromString(@"setMinimumScaleFactor:")]) {
        [self.addressLabel setValue:@(10.0/[UIFont labelFontSize]) forKey:@"minimumScaleFactor"];
    } else if ([self.addressLabel respondsToSelector:NSSelectorFromString(@"setMinimumFontSize:")]) {
        [self.addressLabel setValue:@(10.0) forKey:@"minimumFontSize"];
    }

    self.addressLabel.multipleTouchEnabled = NO;
    self.addressLabel.numberOfLines = 1;
    self.addressLabel.opaque = NO;
    self.addressLabel.shadowOffset = CGSizeMake(0.0, -1.0);
    self.addressLabel.text = NSLocalizedString(@"Loading...", nil);
    self.addressLabel.textAlignment = NSTextAlignmentLeft;
    self.addressLabel.textColor = [UIColor colorWithWhite:1.000 alpha:1.000];
    self.addressLabel.userInteractionEnabled = NO;

    NSString* frontArrowString = NSLocalizedString(@"►", nil); // create arrow from Unicode char
    self.forwardButton = [[UIBarButtonItem alloc] initWithTitle:frontArrowString style:UIBarButtonItemStylePlain target:self action:@selector(goForward:)];
    self.forwardButton.enabled = YES;
    self.forwardButton.imageInsets = UIEdgeInsetsZero;

    NSString* backArrowString = NSLocalizedString(@"◄", nil); // create arrow from Unicode char
    self.backButton = [[UIBarButtonItem alloc] initWithTitle:backArrowString style:UIBarButtonItemStylePlain target:self action:@selector(goBack:)];
    self.backButton.enabled = YES;
    self.backButton.imageInsets = UIEdgeInsetsZero;

    // Filter out Navigation Buttons if user requests so
    if (_browserOptions.hidenavigationbuttons) {
      if (_browserOptions.lefttoright) {
        [self.toolbar setItems:@[flexibleSpaceButton, self.closeButton]];
      } else {
        [self.toolbar setItems:@[self.closeButton, flexibleSpaceButton]];
      }
    } else {
      if (_browserOptions.lefttoright) {
        [self.toolbar setItems:@[self.backButton, fixedSpaceButton, self.forwardButton, flexibleSpaceButton, self.closeButton]];
      } else {
        [self.toolbar setItems:@[self.closeButton, flexibleSpaceButton, self.backButton, fixedSpaceButton, self.forwardButton]];
      }
    }

    self.view.backgroundColor = [UIColor grayColor];
    [self.view addSubview:self.toolbar];
    [self.view addSubview:self.addressLabel];
    [self.view addSubview:self.spinner];
}

- (void) setWebViewFrame : (CGRect) frame {
    NSLog(@"Setting the WebView's frame to %@", NSStringFromCGRect(frame));
    [self.webView setFrame:frame];
}

- (void)setCloseButtonTitle:(NSString*)title : (NSString*) colorString : (int) buttonIndex
{
    // the advantage of using UIBarButtonSystemItemDone is the system will localize it for you automatically
    // but, if you want to set this yourself, knock yourself out (we can't set the title for a system Done button, so we have to create a new one)
    self.closeButton = nil;
    // Initialize with title if title is set, otherwise the title will be 'Done' localized
    self.closeButton = title != nil ? [[UIBarButtonItem alloc] initWithTitle:title style:UIBarButtonItemStyleBordered target:self action:@selector(close)] : [[UIBarButtonItem alloc] initWithBarButtonSystemItem:UIBarButtonSystemItemDone target:self action:@selector(close)];
    self.closeButton.enabled = YES;
    // If color on closebutton is requested then initialize with that that color, otherwise use initialize with default
    self.closeButton.tintColor = colorString != nil ? [self colorFromHexString:colorString] : [UIColor colorWithRed:60.0 / 255.0 green:136.0 / 255.0 blue:230.0 / 255.0 alpha:1];

    NSMutableArray* items = [self.toolbar.items mutableCopy];
    [items replaceObjectAtIndex:buttonIndex withObject:self.closeButton];
    [self.toolbar setItems:items];
}

- (void)showLocationBar:(BOOL)show
{
    CGRect locationbarFrame = self.addressLabel.frame;

    BOOL toolbarVisible = !self.toolbar.hidden;

    // prevent double show/hide
    if (show == !(self.addressLabel.hidden)) {
        return;
    }

    if (show) {
        self.addressLabel.hidden = NO;

        if (toolbarVisible) {
            // toolBar at the bottom, leave as is
            // put locationBar on top of the toolBar

            CGRect webViewBounds = self.view.bounds;
            webViewBounds.size.height -= FOOTER_HEIGHT;
            [self setWebViewFrame:webViewBounds];

            locationbarFrame.origin.y = webViewBounds.size.height;
            self.addressLabel.frame = locationbarFrame;
        } else {
            // no toolBar, so put locationBar at the bottom

            CGRect webViewBounds = self.view.bounds;
            webViewBounds.size.height -= LOCATIONBAR_HEIGHT;
            [self setWebViewFrame:webViewBounds];

            locationbarFrame.origin.y = webViewBounds.size.height;
            self.addressLabel.frame = locationbarFrame;
        }
    } else {
        self.addressLabel.hidden = YES;

        if (toolbarVisible) {
            // locationBar is on top of toolBar, hide locationBar

            // webView take up whole height less toolBar height
            CGRect webViewBounds = self.view.bounds;
            webViewBounds.size.height -= TOOLBAR_HEIGHT;
            [self setWebViewFrame:webViewBounds];
        } else {
            // no toolBar, expand webView to screen dimensions
            [self setWebViewFrame:self.view.bounds];
        }
    }
}

- (void)showToolBar:(BOOL)show : (NSString *) toolbarPosition
{
    CGRect toolbarFrame = self.toolbar.frame;
    CGRect locationbarFrame = self.addressLabel.frame;

    BOOL locationbarVisible = !self.addressLabel.hidden;

    // prevent double show/hide
    if (show == !(self.toolbar.hidden)) {
        return;
    }

    if (show) {
        self.toolbar.hidden = NO;
        CGRect webViewBounds = self.view.bounds;

        if (locationbarVisible) {
            // locationBar at the bottom, move locationBar up
            // put toolBar at the bottom
            webViewBounds.size.height -= FOOTER_HEIGHT;
            locationbarFrame.origin.y = webViewBounds.size.height;
            self.addressLabel.frame = locationbarFrame;
            self.toolbar.frame = toolbarFrame;
        } else {
            // no locationBar, so put toolBar at the bottom
            CGRect webViewBounds = self.view.bounds;
            webViewBounds.size.height -= TOOLBAR_HEIGHT;
            self.toolbar.frame = toolbarFrame;
        }

        if ([toolbarPosition isEqualToString:kInAppBrowserToolbarBarPositionTop]) {
            toolbarFrame.origin.y = 0;
            webViewBounds.origin.y += toolbarFrame.size.height;
            [self setWebViewFrame:webViewBounds];
        } else {
            toolbarFrame.origin.y = (webViewBounds.size.height + LOCATIONBAR_HEIGHT);
        }
        [self setWebViewFrame:webViewBounds];

    } else {
        self.toolbar.hidden = YES;

        if (locationbarVisible) {
            // locationBar is on top of toolBar, hide toolBar
            // put locationBar at the bottom

            // webView take up whole height less locationBar height
            CGRect webViewBounds = self.view.bounds;
            webViewBounds.size.height -= LOCATIONBAR_HEIGHT;
            [self setWebViewFrame:webViewBounds];

            // move locationBar down
            locationbarFrame.origin.y = webViewBounds.size.height;
            self.addressLabel.frame = locationbarFrame;
        } else {
            // no locationBar, expand webView to screen dimensions
            [self setWebViewFrame:self.view.bounds];
        }
    }
}

- (void)viewDidLoad
{
    [super viewDidLoad];
}

- (void)viewDidUnload
{
    [self.webView loadHTMLString:nil baseURL:nil];
    [CDVUserAgentUtil releaseLock:&_userAgentLockToken];
    [super viewDidUnload];
}

- (UIStatusBarStyle)preferredStatusBarStyle
{
    return UIStatusBarStyleDefault;
}

- (BOOL)prefersStatusBarHidden {
    return NO;
}

- (void)close
{
    [CDVUserAgentUtil releaseLock:&_userAgentLockToken];
    self.currentURL = nil;

    if ((self.navigationDelegate != nil) && [self.navigationDelegate respondsToSelector:@selector(browserExit)]) {
        [self.navigationDelegate browserExit];
    }

    __weak UIViewController* weakSelf = self;

    // Run later to avoid the "took a long time" log message.
    dispatch_async(dispatch_get_main_queue(), ^{
        if ([weakSelf respondsToSelector:@selector(presentingViewController)]) {
            [[weakSelf presentingViewController] dismissViewControllerAnimated:YES completion:nil];
        } else {
            [[weakSelf parentViewController] dismissViewControllerAnimated:YES completion:nil];
        }
    });
}

- (void)navigateTo:(NSURL*)url
{
    NSURLRequest* request = [NSURLRequest requestWithURL:url];

    if (_userAgentLockToken != 0) {
        [self.webView loadRequest:request];
    } else {
        __weak CDVInAppBrowserViewController* weakSelf = self;
        [CDVUserAgentUtil acquireLock:^(NSInteger lockToken) {
            _userAgentLockToken = lockToken;
            [CDVUserAgentUtil setUserAgent:_userAgent lockToken:lockToken];
            [weakSelf.webView loadRequest:request];
        }];
    }
}

- (void)goBack:(id)sender
{
    [self.webView goBack];
}

- (void)goForward:(id)sender
{
    [self.webView goForward];
}

- (void)viewWillAppear:(BOOL)animated
{
    if (IsAtLeastiOSVersion(@"7.0")) {
        [[UIApplication sharedApplication] setStatusBarStyle:[self preferredStatusBarStyle]];
    }
    [self rePositionViews];

    [super viewWillAppear:animated];
}

//
// On iOS 7 the status bar is part of the view's dimensions, therefore it's height has to be taken into account.
// The height of it could be hardcoded as 20 pixels, but that would assume that the upcoming releases of iOS won't
// change that value.
//
- (float) getStatusBarOffset {
    CGRect statusBarFrame = [[UIApplication sharedApplication] statusBarFrame];
    float statusBarOffset = IsAtLeastiOSVersion(@"7.0") ? MIN(statusBarFrame.size.width, statusBarFrame.size.height) : 0.0;
    return statusBarOffset;
}

- (void) rePositionViews {
    if ([_browserOptions.toolbarposition isEqualToString:kInAppBrowserToolbarBarPositionTop]) {
        [self.webView setFrame:CGRectMake(self.webView.frame.origin.x, TOOLBAR_HEIGHT, self.webView.frame.size.width, self.webView.frame.size.height)];
        [self.toolbar setFrame:CGRectMake(self.toolbar.frame.origin.x, [self getStatusBarOffset], self.toolbar.frame.size.width, self.toolbar.frame.size.height)];
    }
}

// Helper function to convert hex color string to UIColor
// Assumes input like "#00FF00" (#RRGGBB).
// Taken from https://stackoverflow.com/questions/1560081/how-can-i-create-a-uicolor-from-a-hex-string
- (UIColor *)colorFromHexString:(NSString *)hexString {
    unsigned rgbValue = 0;
    NSScanner *scanner = [NSScanner scannerWithString:hexString];
    [scanner setScanLocation:1]; // bypass '#' character
    [scanner scanHexInt:&rgbValue];
    return [UIColor colorWithRed:((rgbValue & 0xFF0000) >> 16)/255.0 green:((rgbValue & 0xFF00) >> 8)/255.0 blue:(rgbValue & 0xFF)/255.0 alpha:1.0];
}

#pragma mark UIWebViewDelegate

- (void)webViewDidStartLoad:(UIWebView*)theWebView
{
    // loading url, start spinner, update back/forward

    self.addressLabel.text = NSLocalizedString(@"Loading...", nil);
    self.backButton.enabled = theWebView.canGoBack;
    self.forwardButton.enabled = theWebView.canGoForward;

    [self.spinner startAnimating];

    return [self.navigationDelegate webViewDidStartLoad:theWebView];
}

- (BOOL)webView:(UIWebView*)theWebView shouldStartLoadWithRequest:(NSURLRequest*)request navigationType:(UIWebViewNavigationType)navigationType
{
    BOOL isTopLevelNavigation = [request.URL isEqual:[request mainDocumentURL]];

    if (isTopLevelNavigation) {
        self.currentURL = request.URL;
    }
    return [self.navigationDelegate webView:theWebView shouldStartLoadWithRequest:request navigationType:navigationType];
}

- (void)webViewDidFinishLoad:(UIWebView*)theWebView
{
    // update url, stop spinner, update back/forward

    self.addressLabel.text = [self.currentURL absoluteString];
    self.backButton.enabled = theWebView.canGoBack;
    self.forwardButton.enabled = theWebView.canGoForward;

    [self.spinner stopAnimating];

    // Work around a bug where the first time a PDF is opened, all UIWebViews
    // reload their User-Agent from NSUserDefaults.
    // This work-around makes the following assumptions:
    // 1. The app has only a single Cordova Webview. If not, then the app should
    //    take it upon themselves to load a PDF in the background as a part of
    //    their start-up flow.
    // 2. That the PDF does not require any additional network requests. We change
    //    the user-agent here back to that of the CDVViewController, so requests
    //    from it must pass through its white-list. This *does* break PDFs that
    //    contain links to other remote PDF/websites.
    // More info at https://issues.apache.org/jira/browse/CB-2225
    BOOL isPDF = [@"true" isEqualToString :[theWebView stringByEvaluatingJavaScriptFromString:@"document.body==null"]];
    if (isPDF) {
        [CDVUserAgentUtil setUserAgent:_prevUserAgent lockToken:_userAgentLockToken];
    }

    [self.navigationDelegate webViewDidFinishLoad:theWebView];
}

- (void)webView:(UIWebView*)theWebView didFailLoadWithError:(NSError*)error
{
    // log fail message, stop spinner, update back/forward
    NSLog(@"webView:didFailLoadWithError - %ld: %@", (long)error.code, [error localizedDescription]);

    self.backButton.enabled = theWebView.canGoBack;
    self.forwardButton.enabled = theWebView.canGoForward;
    [self.spinner stopAnimating];

    self.addressLabel.text = NSLocalizedString(@"Load Error", nil);

    [self.navigationDelegate webView:theWebView didFailLoadWithError:error];
}

#pragma mark CDVScreenOrientationDelegate

- (BOOL)shouldAutorotate
{
    if ((self.orientationDelegate != nil) && [self.orientationDelegate respondsToSelector:@selector(shouldAutorotate)]) {
        return [self.orientationDelegate shouldAutorotate];
    }
    return YES;
}

- (NSUInteger)supportedInterfaceOrientations
{
    if ((self.orientationDelegate != nil) && [self.orientationDelegate respondsToSelector:@selector(supportedInterfaceOrientations)]) {
        return [self.orientationDelegate supportedInterfaceOrientations];
    }

    return 1 << UIInterfaceOrientationPortrait;
}

- (BOOL)shouldAutorotateToInterfaceOrientation:(UIInterfaceOrientation)interfaceOrientation
{
    if ((self.orientationDelegate != nil) && [self.orientationDelegate respondsToSelector:@selector(shouldAutorotateToInterfaceOrientation:)]) {
        return [self.orientationDelegate shouldAutorotateToInterfaceOrientation:interfaceOrientation];
    }

    return YES;
}

@end

@implementation CDVInAppBrowserOptions

- (id)init
{
    if (self = [super init]) {
        // default values
        self.location = YES;
        self.toolbar = YES;
        self.closebuttoncaption = nil;
        self.toolbarposition = kInAppBrowserToolbarBarPositionBottom;
        self.clearcache = NO;
        self.clearsessioncache = NO;

        self.enableviewportscale = NO;
        self.mediaplaybackrequiresuseraction = NO;
        self.allowinlinemediaplayback = NO;
        self.keyboarddisplayrequiresuseraction = YES;
        self.suppressesincrementalrendering = NO;
        self.hidden = NO;
        self.disallowoverscroll = NO;
        self.hidenavigationbuttons = NO;
        self.closebuttoncolor = nil;
        self.lefttoright = false;
        self.toolbarcolor = nil;
        self.toolbartranslucent = YES;
    }

    return self;
}

+ (CDVInAppBrowserOptions*)parseOptions:(NSString*)options
{
    CDVInAppBrowserOptions* obj = [[CDVInAppBrowserOptions alloc] init];

    // NOTE: this parsing does not handle quotes within values
    NSArray* pairs = [options componentsSeparatedByString:@","];

    // parse keys and values, set the properties
    for (NSString* pair in pairs) {
        NSArray* keyvalue = [pair componentsSeparatedByString:@"="];

        if ([keyvalue count] == 2) {
            NSString* key = [[keyvalue objectAtIndex:0] lowercaseString];
            NSString* value = [keyvalue objectAtIndex:1];
            NSString* value_lc = [value lowercaseString];

            BOOL isBoolean = [value_lc isEqualToString:@"yes"] || [value_lc isEqualToString:@"no"];
            NSNumberFormatter* numberFormatter = [[NSNumberFormatter alloc] init];
            [numberFormatter setAllowsFloats:YES];
            BOOL isNumber = [numberFormatter numberFromString:value_lc] != nil;

            // set the property according to the key name
            if ([obj respondsToSelector:NSSelectorFromString(key)]) {
                if (isNumber) {
                    [obj setValue:[numberFormatter numberFromString:value_lc] forKey:key];
                } else if (isBoolean) {
                    [obj setValue:[NSNumber numberWithBool:[value_lc isEqualToString:@"yes"]] forKey:key];
                } else {
                    [obj setValue:value forKey:key];
                }
            }
        }
    }

    return obj;
}

@end

@implementation CDVInAppBrowserNavigationController : UINavigationController

- (void) dismissViewControllerAnimated:(BOOL)flag completion:(void (^)(void))completion {
    if ( self.presentedViewController) {
        [super dismissViewControllerAnimated:flag completion:completion];
    }
}

- (void) viewDidLoad {

    CGRect statusBarFrame = [self invertFrameIfNeeded:[UIApplication sharedApplication].statusBarFrame];
    statusBarFrame.size.height = STATUSBAR_HEIGHT;
    // simplified from: http://stackoverflow.com/a/25669695/219684

    UIToolbar* bgToolbar = [[UIToolbar alloc] initWithFrame:statusBarFrame];
    bgToolbar.barStyle = UIBarStyleDefault;
    [bgToolbar setAutoresizingMask:UIViewAutoresizingFlexibleWidth];
    [self.view addSubview:bgToolbar];

    [super viewDidLoad];
}

- (CGRect) invertFrameIfNeeded:(CGRect)rect {
    // We need to invert since on iOS 7 frames are always in Portrait context
    if (!IsAtLeastiOSVersion(@"8.0")) {
        if (UIInterfaceOrientationIsLandscape([[UIApplication sharedApplication] statusBarOrientation])) {
            CGFloat temp = rect.size.width;
            rect.size.width = rect.size.height;
            rect.size.height = temp;
        }
        rect.origin = CGPointZero;
    }
    return rect;
}

#pragma mark CDVScreenOrientationDelegate

- (BOOL)shouldAutorotate
{
    if ((self.orientationDelegate != nil) && [self.orientationDelegate respondsToSelector:@selector(shouldAutorotate)]) {
        return [self.orientationDelegate shouldAutorotate];
    }
    return YES;
}

- (NSUInteger)supportedInterfaceOrientations
{
    if ((self.orientationDelegate != nil) && [self.orientationDelegate respondsToSelector:@selector(supportedInterfaceOrientations)]) {
        return [self.orientationDelegate supportedInterfaceOrientations];
    }

    return 1 << UIInterfaceOrientationPortrait;
}

- (BOOL)shouldAutorotateToInterfaceOrientation:(UIInterfaceOrientation)interfaceOrientation
{
    if ((self.orientationDelegate != nil) && [self.orientationDelegate respondsToSelector:@selector(shouldAutorotateToInterfaceOrientation:)]) {
        return [self.orientationDelegate shouldAutorotateToInterfaceOrientation:interfaceOrientation];
    }

    return YES;
=======
>>>>>>> 92243cdc
}


@end<|MERGE_RESOLUTION|>--- conflicted
+++ resolved
@@ -44,112 +44,8 @@
 {
     NSString* options = [command argumentAtIndex:2 withDefault:@"" andClass:[NSString class]];
     CDVInAppBrowserOptions* browserOptions = [CDVInAppBrowserOptions parseOptions:options];
-<<<<<<< HEAD
-
-    if (browserOptions.clearcache) {
-        NSHTTPCookie *cookie;
-        NSHTTPCookieStorage *storage = [NSHTTPCookieStorage sharedHTTPCookieStorage];
-        for (cookie in [storage cookies])
-        {
-            if (![cookie.domain isEqual: @".^filecookies^"]) {
-                [storage deleteCookie:cookie];
-            }
-        }
-    }
-
-    if (browserOptions.clearsessioncache) {
-        NSHTTPCookie *cookie;
-        NSHTTPCookieStorage *storage = [NSHTTPCookieStorage sharedHTTPCookieStorage];
-        for (cookie in [storage cookies])
-        {
-            if (![cookie.domain isEqual: @".^filecookies^"] && cookie.isSessionOnly) {
-                [storage deleteCookie:cookie];
-            }
-        }
-    }
-
-    if (self.inAppBrowserViewController == nil) {
-        NSString* userAgent = [CDVUserAgentUtil originalUserAgent];
-        NSString* overrideUserAgent = [self settingForKey:@"OverrideUserAgent"];
-        NSString* appendUserAgent = [self settingForKey:@"AppendUserAgent"];
-        if(overrideUserAgent){
-            userAgent = overrideUserAgent;
-        }
-        if(appendUserAgent){
-            userAgent = [userAgent stringByAppendingString: appendUserAgent];
-        }
-        self.inAppBrowserViewController = [[CDVInAppBrowserViewController alloc] initWithUserAgent:userAgent prevUserAgent:[self.commandDelegate userAgent] browserOptions: browserOptions];
-        self.inAppBrowserViewController.navigationDelegate = self;
-
-        if ([self.viewController conformsToProtocol:@protocol(CDVScreenOrientationDelegate)]) {
-            self.inAppBrowserViewController.orientationDelegate = (UIViewController <CDVScreenOrientationDelegate>*)self.viewController;
-        }
-    }
-
-    [self.inAppBrowserViewController showLocationBar:browserOptions.location];
-    [self.inAppBrowserViewController showToolBar:browserOptions.toolbar :browserOptions.toolbarposition];
-    if (browserOptions.closebuttoncaption != nil || browserOptions.closebuttoncolor != nil) {
-        int closeButtonIndex = browserOptions.lefttoright ? (browserOptions.hidenavigationbuttons ? 1 : 4) : 0;
-        [self.inAppBrowserViewController setCloseButtonTitle:browserOptions.closebuttoncaption :browserOptions.closebuttoncolor :closeButtonIndex];
-    }
-    // Set Presentation Style
-    UIModalPresentationStyle presentationStyle = UIModalPresentationFullScreen; // default
-    if (browserOptions.presentationstyle != nil) {
-        if ([[browserOptions.presentationstyle lowercaseString] isEqualToString:@"pagesheet"]) {
-            presentationStyle = UIModalPresentationPageSheet;
-        } else if ([[browserOptions.presentationstyle lowercaseString] isEqualToString:@"formsheet"]) {
-            presentationStyle = UIModalPresentationFormSheet;
-        }
-    }
-    self.inAppBrowserViewController.modalPresentationStyle = presentationStyle;
-
-    // Set Transition Style
-    UIModalTransitionStyle transitionStyle = UIModalTransitionStyleCoverVertical; // default
-    if (browserOptions.transitionstyle != nil) {
-        if ([[browserOptions.transitionstyle lowercaseString] isEqualToString:@"fliphorizontal"]) {
-            transitionStyle = UIModalTransitionStyleFlipHorizontal;
-        } else if ([[browserOptions.transitionstyle lowercaseString] isEqualToString:@"crossdissolve"]) {
-            transitionStyle = UIModalTransitionStyleCrossDissolve;
-        }
-    }
-    self.inAppBrowserViewController.modalTransitionStyle = transitionStyle;
-
-    // prevent webView from bouncing
-    if (browserOptions.disallowoverscroll) {
-        if ([self.inAppBrowserViewController.webView respondsToSelector:@selector(scrollView)]) {
-            ((UIScrollView*)[self.inAppBrowserViewController.webView scrollView]).bounces = NO;
-        } else {
-            for (id subview in self.inAppBrowserViewController.webView.subviews) {
-                if ([[subview class] isSubclassOfClass:[UIScrollView class]]) {
-                    ((UIScrollView*)subview).bounces = NO;
-                }
-            }
-        }
-    }
-
-    // UIWebView options
-    self.inAppBrowserViewController.webView.scalesPageToFit = browserOptions.enableviewportscale;
-    self.inAppBrowserViewController.webView.mediaPlaybackRequiresUserAction = browserOptions.mediaplaybackrequiresuseraction;
-    self.inAppBrowserViewController.webView.allowsInlineMediaPlayback = browserOptions.allowinlinemediaplayback;
-    if (IsAtLeastiOSVersion(@"6.0")) {
-        self.inAppBrowserViewController.webView.keyboardDisplayRequiresUserAction = browserOptions.keyboarddisplayrequiresuseraction;
-        self.inAppBrowserViewController.webView.suppressesIncrementalRendering = browserOptions.suppressesincrementalrendering;
-    }
-
-    [self.inAppBrowserViewController navigateTo:url];
-    if (!browserOptions.hidden) {
-        [self show:nil];
-    }
-}
-
-- (void)show:(CDVInvokedUrlCommand*)command
-{
-    if (self.inAppBrowserViewController == nil) {
-        NSLog(@"Tried to show IAB after it was closed.");
-=======
     if(browserOptions.usewkwebview && !self.wkwebviewavailable){
         [self.commandDelegate sendPluginResult:[CDVPluginResult resultWithStatus:CDVCommandStatus_ERROR messageAsDictionary:@{@"type":@"loaderror", @"message": @"usewkwebview option specified but but no plugin that supplies a WKWebView engine is present"}] callbackId:command.callbackId];
->>>>>>> 92243cdc
         return;
     }
     self.usewkwebview = browserOptions.usewkwebview;
@@ -232,761 +128,6 @@
     }else{
         [[CDVUIInAppBrowser getInstance] loadAfterBeforeload:command];
     }
-<<<<<<< HEAD
-    return NO;
-}
-
-/**
- * The iframe bridge provided for the InAppBrowser is capable of executing any oustanding callback belonging
- * to the InAppBrowser plugin. Care has been taken that other callbacks cannot be triggered, and that no
- * other code execution is possible.
- *
- * To trigger the bridge, the iframe (or any other resource) should attempt to load a url of the form:
- *
- * gap-iab://<callbackId>/<arguments>
- *
- * where <callbackId> is the string id of the callback to trigger (something like "InAppBrowser0123456789")
- *
- * If present, the path component of the special gap-iab:// url is expected to be a URL-escaped JSON-encoded
- * value to pass to the callback. [NSURL path] should take care of the URL-unescaping, and a JSON_EXCEPTION
- * is returned if the JSON is invalid.
- */
-- (BOOL)webView:(UIWebView*)theWebView shouldStartLoadWithRequest:(NSURLRequest*)request navigationType:(UIWebViewNavigationType)navigationType
-{
-    NSURL* url = request.URL;
-    BOOL isTopLevelNavigation = [request.URL isEqual:[request mainDocumentURL]];
-
-    // See if the url uses the 'gap-iab' protocol. If so, the host should be the id of a callback to execute,
-    // and the path, if present, should be a JSON-encoded value to pass to the callback.
-    if ([[url scheme] isEqualToString:@"gap-iab"]) {
-        NSString* scriptCallbackId = [url host];
-        CDVPluginResult* pluginResult = nil;
-
-        if ([self isValidCallbackId:scriptCallbackId]) {
-            NSString* scriptResult = [url path];
-            NSError* __autoreleasing error = nil;
-
-            // The message should be a JSON-encoded array of the result of the script which executed.
-            if ((scriptResult != nil) && ([scriptResult length] > 1)) {
-                scriptResult = [scriptResult substringFromIndex:1];
-                NSData* decodedResult = [NSJSONSerialization JSONObjectWithData:[scriptResult dataUsingEncoding:NSUTF8StringEncoding] options:kNilOptions error:&error];
-                if ((error == nil) && [decodedResult isKindOfClass:[NSArray class]]) {
-                    pluginResult = [CDVPluginResult resultWithStatus:CDVCommandStatus_OK messageAsArray:(NSArray*)decodedResult];
-                } else {
-                    pluginResult = [CDVPluginResult resultWithStatus:CDVCommandStatus_JSON_EXCEPTION];
-                }
-            } else {
-                pluginResult = [CDVPluginResult resultWithStatus:CDVCommandStatus_OK messageAsArray:@[]];
-            }
-            [self.commandDelegate sendPluginResult:pluginResult callbackId:scriptCallbackId];
-            return NO;
-        }
-    }
-    //if is an app store link, let the system handle it, otherwise it fails to load it
-    else if ([[ url scheme] isEqualToString:@"itms-appss"] || [[ url scheme] isEqualToString:@"itms-apps"]) {
-        [theWebView stopLoading];
-        [self openInSystem:url];
-        return NO;
-    }
-    else if ((self.callbackId != nil) && isTopLevelNavigation) {
-        // Send a loadstart event for each top-level navigation (includes redirects).
-        CDVPluginResult* pluginResult = [CDVPluginResult resultWithStatus:CDVCommandStatus_OK
-                                                      messageAsDictionary:@{@"type":@"loadstart", @"url":[url absoluteString]}];
-        [pluginResult setKeepCallback:[NSNumber numberWithBool:YES]];
-
-        [self.commandDelegate sendPluginResult:pluginResult callbackId:self.callbackId];
-    }
-
-    return YES;
-}
-
-- (void)webViewDidStartLoad:(UIWebView*)theWebView
-{
-}
-
-- (void)webViewDidFinishLoad:(UIWebView*)theWebView
-{
-    if (self.callbackId != nil) {
-        // TODO: It would be more useful to return the URL the page is actually on (e.g. if it's been redirected).
-        NSString* url = [self.inAppBrowserViewController.currentURL absoluteString];
-        CDVPluginResult* pluginResult = [CDVPluginResult resultWithStatus:CDVCommandStatus_OK
-                                                      messageAsDictionary:@{@"type":@"loadstop", @"url":url}];
-        [pluginResult setKeepCallback:[NSNumber numberWithBool:YES]];
-
-        [self.commandDelegate sendPluginResult:pluginResult callbackId:self.callbackId];
-    }
-}
-
-- (void)webView:(UIWebView*)theWebView didFailLoadWithError:(NSError*)error
-{
-    if (self.callbackId != nil) {
-        NSString* url = [self.inAppBrowserViewController.currentURL absoluteString];
-        CDVPluginResult* pluginResult = [CDVPluginResult resultWithStatus:CDVCommandStatus_ERROR
-                                                      messageAsDictionary:@{@"type":@"loaderror", @"url":url, @"code": [NSNumber numberWithInteger:error.code], @"message": error.localizedDescription}];
-        [pluginResult setKeepCallback:[NSNumber numberWithBool:YES]];
-
-        [self.commandDelegate sendPluginResult:pluginResult callbackId:self.callbackId];
-    }
-}
-
-- (void)browserExit
-{
-    if (self.callbackId != nil) {
-        CDVPluginResult* pluginResult = [CDVPluginResult resultWithStatus:CDVCommandStatus_OK
-                                                      messageAsDictionary:@{@"type":@"exit"}];
-        [self.commandDelegate sendPluginResult:pluginResult callbackId:self.callbackId];
-        self.callbackId = nil;
-    }
-    // Set navigationDelegate to nil to ensure no callbacks are received from it.
-    self.inAppBrowserViewController.navigationDelegate = nil;
-    // Don't recycle the ViewController since it may be consuming a lot of memory.
-    // Also - this is required for the PDF/User-Agent bug work-around.
-    self.inAppBrowserViewController = nil;
-
-    if (IsAtLeastiOSVersion(@"7.0")) {
-        if (_previousStatusBarStyle != -1) {
-            [[UIApplication sharedApplication] setStatusBarStyle:_previousStatusBarStyle];
-        }
-    }
-
-    _previousStatusBarStyle = -1; // this value was reset before reapplying it. caused statusbar to stay black on ios7
-}
-
-@end
-
-#pragma mark CDVInAppBrowserViewController
-
-@implementation CDVInAppBrowserViewController
-
-@synthesize currentURL;
-
-- (id)initWithUserAgent:(NSString*)userAgent prevUserAgent:(NSString*)prevUserAgent browserOptions: (CDVInAppBrowserOptions*) browserOptions
-{
-    self = [super init];
-    if (self != nil) {
-        _userAgent = userAgent;
-        _prevUserAgent = prevUserAgent;
-        _browserOptions = browserOptions;
-#ifdef __CORDOVA_4_0_0
-        _webViewDelegate = [[CDVUIWebViewDelegate alloc] initWithDelegate:self];
-#else
-        _webViewDelegate = [[CDVWebViewDelegate alloc] initWithDelegate:self];
-#endif
-
-        [self createViews];
-    }
-
-    return self;
-}
-
-// Prevent crashes on closing windows
--(void)dealloc {
-   self.webView.delegate = nil;
-}
-
-- (void)createViews
-{
-    // We create the views in code for primarily for ease of upgrades and not requiring an external .xib to be included
-
-    CGRect webViewBounds = self.view.bounds;
-    BOOL toolbarIsAtBottom = ![_browserOptions.toolbarposition isEqualToString:kInAppBrowserToolbarBarPositionTop];
-    webViewBounds.size.height -= _browserOptions.location ? FOOTER_HEIGHT : TOOLBAR_HEIGHT;
-    self.webView = [[UIWebView alloc] initWithFrame:webViewBounds];
-
-    self.webView.autoresizingMask = (UIViewAutoresizingFlexibleWidth | UIViewAutoresizingFlexibleHeight);
-
-    [self.view addSubview:self.webView];
-    [self.view sendSubviewToBack:self.webView];
-
-    self.webView.delegate = _webViewDelegate;
-    self.webView.backgroundColor = [UIColor whiteColor];
-
-    self.webView.clearsContextBeforeDrawing = YES;
-    self.webView.clipsToBounds = YES;
-    self.webView.contentMode = UIViewContentModeScaleToFill;
-    self.webView.multipleTouchEnabled = YES;
-    self.webView.opaque = YES;
-    self.webView.scalesPageToFit = NO;
-    self.webView.userInteractionEnabled = YES;
-
-    self.spinner = [[UIActivityIndicatorView alloc] initWithActivityIndicatorStyle:UIActivityIndicatorViewStyleGray];
-    self.spinner.alpha = 1.000;
-    self.spinner.autoresizesSubviews = YES;
-    self.spinner.autoresizingMask = (UIViewAutoresizingFlexibleLeftMargin | UIViewAutoresizingFlexibleTopMargin | UIViewAutoresizingFlexibleBottomMargin | UIViewAutoresizingFlexibleRightMargin);
-    self.spinner.clearsContextBeforeDrawing = NO;
-    self.spinner.clipsToBounds = NO;
-    self.spinner.contentMode = UIViewContentModeScaleToFill;
-    self.spinner.frame = CGRectMake(CGRectGetMidX(self.webView.frame), CGRectGetMidY(self.webView.frame), 20.0, 20.0);
-    self.spinner.hidden = NO;
-    self.spinner.hidesWhenStopped = YES;
-    self.spinner.multipleTouchEnabled = NO;
-    self.spinner.opaque = NO;
-    self.spinner.userInteractionEnabled = NO;
-    [self.spinner stopAnimating];
-
-    self.closeButton = [[UIBarButtonItem alloc] initWithBarButtonSystemItem:UIBarButtonSystemItemDone target:self action:@selector(close)];
-    self.closeButton.enabled = YES;
-
-    UIBarButtonItem* flexibleSpaceButton = [[UIBarButtonItem alloc] initWithBarButtonSystemItem:UIBarButtonSystemItemFlexibleSpace target:nil action:nil];
-
-    UIBarButtonItem* fixedSpaceButton = [[UIBarButtonItem alloc] initWithBarButtonSystemItem:UIBarButtonSystemItemFixedSpace target:nil action:nil];
-    fixedSpaceButton.width = 20;
-
-    float toolbarY = toolbarIsAtBottom ? self.view.bounds.size.height - TOOLBAR_HEIGHT : 0.0;
-    CGRect toolbarFrame = CGRectMake(0.0, toolbarY, self.view.bounds.size.width, TOOLBAR_HEIGHT);
-
-    self.toolbar = [[UIToolbar alloc] initWithFrame:toolbarFrame];
-    self.toolbar.alpha = 1.000;
-    self.toolbar.autoresizesSubviews = YES;
-    self.toolbar.autoresizingMask = toolbarIsAtBottom ? (UIViewAutoresizingFlexibleWidth | UIViewAutoresizingFlexibleTopMargin) : UIViewAutoresizingFlexibleWidth;
-    self.toolbar.barStyle = UIBarStyleBlackOpaque;
-    self.toolbar.clearsContextBeforeDrawing = NO;
-    self.toolbar.clipsToBounds = NO;
-    self.toolbar.contentMode = UIViewContentModeScaleToFill;
-    self.toolbar.hidden = NO;
-    self.toolbar.multipleTouchEnabled = NO;
-    self.toolbar.opaque = NO;
-    self.toolbar.userInteractionEnabled = YES;
-    if (_browserOptions.toolbarcolor != nil) { // Set toolbar color if user sets it in options
-      self.toolbar.barTintColor = [self colorFromHexString:_browserOptions.toolbarcolor];
-    }
-    if (!_browserOptions.toolbartranslucent) { // Set toolbar translucent to no if user sets it in options
-      self.toolbar.translucent = NO;
-    }
-
-    CGFloat labelInset = 5.0;
-    float locationBarY = toolbarIsAtBottom ? self.view.bounds.size.height - FOOTER_HEIGHT : self.view.bounds.size.height - LOCATIONBAR_HEIGHT;
-
-    self.addressLabel = [[UILabel alloc] initWithFrame:CGRectMake(labelInset, locationBarY, self.view.bounds.size.width - labelInset, LOCATIONBAR_HEIGHT)];
-    self.addressLabel.adjustsFontSizeToFitWidth = NO;
-    self.addressLabel.alpha = 1.000;
-    self.addressLabel.autoresizesSubviews = YES;
-    self.addressLabel.autoresizingMask = UIViewAutoresizingFlexibleWidth | UIViewAutoresizingFlexibleRightMargin | UIViewAutoresizingFlexibleTopMargin;
-    self.addressLabel.backgroundColor = [UIColor clearColor];
-    self.addressLabel.baselineAdjustment = UIBaselineAdjustmentAlignCenters;
-    self.addressLabel.clearsContextBeforeDrawing = YES;
-    self.addressLabel.clipsToBounds = YES;
-    self.addressLabel.contentMode = UIViewContentModeScaleToFill;
-    self.addressLabel.enabled = YES;
-    self.addressLabel.hidden = NO;
-    self.addressLabel.lineBreakMode = NSLineBreakByTruncatingTail;
-
-    if ([self.addressLabel respondsToSelector:NSSelectorFromString(@"setMinimumScaleFactor:")]) {
-        [self.addressLabel setValue:@(10.0/[UIFont labelFontSize]) forKey:@"minimumScaleFactor"];
-    } else if ([self.addressLabel respondsToSelector:NSSelectorFromString(@"setMinimumFontSize:")]) {
-        [self.addressLabel setValue:@(10.0) forKey:@"minimumFontSize"];
-    }
-
-    self.addressLabel.multipleTouchEnabled = NO;
-    self.addressLabel.numberOfLines = 1;
-    self.addressLabel.opaque = NO;
-    self.addressLabel.shadowOffset = CGSizeMake(0.0, -1.0);
-    self.addressLabel.text = NSLocalizedString(@"Loading...", nil);
-    self.addressLabel.textAlignment = NSTextAlignmentLeft;
-    self.addressLabel.textColor = [UIColor colorWithWhite:1.000 alpha:1.000];
-    self.addressLabel.userInteractionEnabled = NO;
-
-    NSString* frontArrowString = NSLocalizedString(@"►", nil); // create arrow from Unicode char
-    self.forwardButton = [[UIBarButtonItem alloc] initWithTitle:frontArrowString style:UIBarButtonItemStylePlain target:self action:@selector(goForward:)];
-    self.forwardButton.enabled = YES;
-    self.forwardButton.imageInsets = UIEdgeInsetsZero;
-
-    NSString* backArrowString = NSLocalizedString(@"◄", nil); // create arrow from Unicode char
-    self.backButton = [[UIBarButtonItem alloc] initWithTitle:backArrowString style:UIBarButtonItemStylePlain target:self action:@selector(goBack:)];
-    self.backButton.enabled = YES;
-    self.backButton.imageInsets = UIEdgeInsetsZero;
-
-    // Filter out Navigation Buttons if user requests so
-    if (_browserOptions.hidenavigationbuttons) {
-      if (_browserOptions.lefttoright) {
-        [self.toolbar setItems:@[flexibleSpaceButton, self.closeButton]];
-      } else {
-        [self.toolbar setItems:@[self.closeButton, flexibleSpaceButton]];
-      }
-    } else {
-      if (_browserOptions.lefttoright) {
-        [self.toolbar setItems:@[self.backButton, fixedSpaceButton, self.forwardButton, flexibleSpaceButton, self.closeButton]];
-      } else {
-        [self.toolbar setItems:@[self.closeButton, flexibleSpaceButton, self.backButton, fixedSpaceButton, self.forwardButton]];
-      }
-    }
-
-    self.view.backgroundColor = [UIColor grayColor];
-    [self.view addSubview:self.toolbar];
-    [self.view addSubview:self.addressLabel];
-    [self.view addSubview:self.spinner];
-}
-
-- (void) setWebViewFrame : (CGRect) frame {
-    NSLog(@"Setting the WebView's frame to %@", NSStringFromCGRect(frame));
-    [self.webView setFrame:frame];
-}
-
-- (void)setCloseButtonTitle:(NSString*)title : (NSString*) colorString : (int) buttonIndex
-{
-    // the advantage of using UIBarButtonSystemItemDone is the system will localize it for you automatically
-    // but, if you want to set this yourself, knock yourself out (we can't set the title for a system Done button, so we have to create a new one)
-    self.closeButton = nil;
-    // Initialize with title if title is set, otherwise the title will be 'Done' localized
-    self.closeButton = title != nil ? [[UIBarButtonItem alloc] initWithTitle:title style:UIBarButtonItemStyleBordered target:self action:@selector(close)] : [[UIBarButtonItem alloc] initWithBarButtonSystemItem:UIBarButtonSystemItemDone target:self action:@selector(close)];
-    self.closeButton.enabled = YES;
-    // If color on closebutton is requested then initialize with that that color, otherwise use initialize with default
-    self.closeButton.tintColor = colorString != nil ? [self colorFromHexString:colorString] : [UIColor colorWithRed:60.0 / 255.0 green:136.0 / 255.0 blue:230.0 / 255.0 alpha:1];
-
-    NSMutableArray* items = [self.toolbar.items mutableCopy];
-    [items replaceObjectAtIndex:buttonIndex withObject:self.closeButton];
-    [self.toolbar setItems:items];
-}
-
-- (void)showLocationBar:(BOOL)show
-{
-    CGRect locationbarFrame = self.addressLabel.frame;
-
-    BOOL toolbarVisible = !self.toolbar.hidden;
-
-    // prevent double show/hide
-    if (show == !(self.addressLabel.hidden)) {
-        return;
-    }
-
-    if (show) {
-        self.addressLabel.hidden = NO;
-
-        if (toolbarVisible) {
-            // toolBar at the bottom, leave as is
-            // put locationBar on top of the toolBar
-
-            CGRect webViewBounds = self.view.bounds;
-            webViewBounds.size.height -= FOOTER_HEIGHT;
-            [self setWebViewFrame:webViewBounds];
-
-            locationbarFrame.origin.y = webViewBounds.size.height;
-            self.addressLabel.frame = locationbarFrame;
-        } else {
-            // no toolBar, so put locationBar at the bottom
-
-            CGRect webViewBounds = self.view.bounds;
-            webViewBounds.size.height -= LOCATIONBAR_HEIGHT;
-            [self setWebViewFrame:webViewBounds];
-
-            locationbarFrame.origin.y = webViewBounds.size.height;
-            self.addressLabel.frame = locationbarFrame;
-        }
-    } else {
-        self.addressLabel.hidden = YES;
-
-        if (toolbarVisible) {
-            // locationBar is on top of toolBar, hide locationBar
-
-            // webView take up whole height less toolBar height
-            CGRect webViewBounds = self.view.bounds;
-            webViewBounds.size.height -= TOOLBAR_HEIGHT;
-            [self setWebViewFrame:webViewBounds];
-        } else {
-            // no toolBar, expand webView to screen dimensions
-            [self setWebViewFrame:self.view.bounds];
-        }
-    }
-}
-
-- (void)showToolBar:(BOOL)show : (NSString *) toolbarPosition
-{
-    CGRect toolbarFrame = self.toolbar.frame;
-    CGRect locationbarFrame = self.addressLabel.frame;
-
-    BOOL locationbarVisible = !self.addressLabel.hidden;
-
-    // prevent double show/hide
-    if (show == !(self.toolbar.hidden)) {
-        return;
-    }
-
-    if (show) {
-        self.toolbar.hidden = NO;
-        CGRect webViewBounds = self.view.bounds;
-
-        if (locationbarVisible) {
-            // locationBar at the bottom, move locationBar up
-            // put toolBar at the bottom
-            webViewBounds.size.height -= FOOTER_HEIGHT;
-            locationbarFrame.origin.y = webViewBounds.size.height;
-            self.addressLabel.frame = locationbarFrame;
-            self.toolbar.frame = toolbarFrame;
-        } else {
-            // no locationBar, so put toolBar at the bottom
-            CGRect webViewBounds = self.view.bounds;
-            webViewBounds.size.height -= TOOLBAR_HEIGHT;
-            self.toolbar.frame = toolbarFrame;
-        }
-
-        if ([toolbarPosition isEqualToString:kInAppBrowserToolbarBarPositionTop]) {
-            toolbarFrame.origin.y = 0;
-            webViewBounds.origin.y += toolbarFrame.size.height;
-            [self setWebViewFrame:webViewBounds];
-        } else {
-            toolbarFrame.origin.y = (webViewBounds.size.height + LOCATIONBAR_HEIGHT);
-        }
-        [self setWebViewFrame:webViewBounds];
-
-    } else {
-        self.toolbar.hidden = YES;
-
-        if (locationbarVisible) {
-            // locationBar is on top of toolBar, hide toolBar
-            // put locationBar at the bottom
-
-            // webView take up whole height less locationBar height
-            CGRect webViewBounds = self.view.bounds;
-            webViewBounds.size.height -= LOCATIONBAR_HEIGHT;
-            [self setWebViewFrame:webViewBounds];
-
-            // move locationBar down
-            locationbarFrame.origin.y = webViewBounds.size.height;
-            self.addressLabel.frame = locationbarFrame;
-        } else {
-            // no locationBar, expand webView to screen dimensions
-            [self setWebViewFrame:self.view.bounds];
-        }
-    }
-}
-
-- (void)viewDidLoad
-{
-    [super viewDidLoad];
-}
-
-- (void)viewDidUnload
-{
-    [self.webView loadHTMLString:nil baseURL:nil];
-    [CDVUserAgentUtil releaseLock:&_userAgentLockToken];
-    [super viewDidUnload];
-}
-
-- (UIStatusBarStyle)preferredStatusBarStyle
-{
-    return UIStatusBarStyleDefault;
-}
-
-- (BOOL)prefersStatusBarHidden {
-    return NO;
-}
-
-- (void)close
-{
-    [CDVUserAgentUtil releaseLock:&_userAgentLockToken];
-    self.currentURL = nil;
-
-    if ((self.navigationDelegate != nil) && [self.navigationDelegate respondsToSelector:@selector(browserExit)]) {
-        [self.navigationDelegate browserExit];
-    }
-
-    __weak UIViewController* weakSelf = self;
-
-    // Run later to avoid the "took a long time" log message.
-    dispatch_async(dispatch_get_main_queue(), ^{
-        if ([weakSelf respondsToSelector:@selector(presentingViewController)]) {
-            [[weakSelf presentingViewController] dismissViewControllerAnimated:YES completion:nil];
-        } else {
-            [[weakSelf parentViewController] dismissViewControllerAnimated:YES completion:nil];
-        }
-    });
-}
-
-- (void)navigateTo:(NSURL*)url
-{
-    NSURLRequest* request = [NSURLRequest requestWithURL:url];
-
-    if (_userAgentLockToken != 0) {
-        [self.webView loadRequest:request];
-    } else {
-        __weak CDVInAppBrowserViewController* weakSelf = self;
-        [CDVUserAgentUtil acquireLock:^(NSInteger lockToken) {
-            _userAgentLockToken = lockToken;
-            [CDVUserAgentUtil setUserAgent:_userAgent lockToken:lockToken];
-            [weakSelf.webView loadRequest:request];
-        }];
-    }
-}
-
-- (void)goBack:(id)sender
-{
-    [self.webView goBack];
-}
-
-- (void)goForward:(id)sender
-{
-    [self.webView goForward];
-}
-
-- (void)viewWillAppear:(BOOL)animated
-{
-    if (IsAtLeastiOSVersion(@"7.0")) {
-        [[UIApplication sharedApplication] setStatusBarStyle:[self preferredStatusBarStyle]];
-    }
-    [self rePositionViews];
-
-    [super viewWillAppear:animated];
-}
-
-//
-// On iOS 7 the status bar is part of the view's dimensions, therefore it's height has to be taken into account.
-// The height of it could be hardcoded as 20 pixels, but that would assume that the upcoming releases of iOS won't
-// change that value.
-//
-- (float) getStatusBarOffset {
-    CGRect statusBarFrame = [[UIApplication sharedApplication] statusBarFrame];
-    float statusBarOffset = IsAtLeastiOSVersion(@"7.0") ? MIN(statusBarFrame.size.width, statusBarFrame.size.height) : 0.0;
-    return statusBarOffset;
-}
-
-- (void) rePositionViews {
-    if ([_browserOptions.toolbarposition isEqualToString:kInAppBrowserToolbarBarPositionTop]) {
-        [self.webView setFrame:CGRectMake(self.webView.frame.origin.x, TOOLBAR_HEIGHT, self.webView.frame.size.width, self.webView.frame.size.height)];
-        [self.toolbar setFrame:CGRectMake(self.toolbar.frame.origin.x, [self getStatusBarOffset], self.toolbar.frame.size.width, self.toolbar.frame.size.height)];
-    }
-}
-
-// Helper function to convert hex color string to UIColor
-// Assumes input like "#00FF00" (#RRGGBB).
-// Taken from https://stackoverflow.com/questions/1560081/how-can-i-create-a-uicolor-from-a-hex-string
-- (UIColor *)colorFromHexString:(NSString *)hexString {
-    unsigned rgbValue = 0;
-    NSScanner *scanner = [NSScanner scannerWithString:hexString];
-    [scanner setScanLocation:1]; // bypass '#' character
-    [scanner scanHexInt:&rgbValue];
-    return [UIColor colorWithRed:((rgbValue & 0xFF0000) >> 16)/255.0 green:((rgbValue & 0xFF00) >> 8)/255.0 blue:(rgbValue & 0xFF)/255.0 alpha:1.0];
-}
-
-#pragma mark UIWebViewDelegate
-
-- (void)webViewDidStartLoad:(UIWebView*)theWebView
-{
-    // loading url, start spinner, update back/forward
-
-    self.addressLabel.text = NSLocalizedString(@"Loading...", nil);
-    self.backButton.enabled = theWebView.canGoBack;
-    self.forwardButton.enabled = theWebView.canGoForward;
-
-    [self.spinner startAnimating];
-
-    return [self.navigationDelegate webViewDidStartLoad:theWebView];
-}
-
-- (BOOL)webView:(UIWebView*)theWebView shouldStartLoadWithRequest:(NSURLRequest*)request navigationType:(UIWebViewNavigationType)navigationType
-{
-    BOOL isTopLevelNavigation = [request.URL isEqual:[request mainDocumentURL]];
-
-    if (isTopLevelNavigation) {
-        self.currentURL = request.URL;
-    }
-    return [self.navigationDelegate webView:theWebView shouldStartLoadWithRequest:request navigationType:navigationType];
-}
-
-- (void)webViewDidFinishLoad:(UIWebView*)theWebView
-{
-    // update url, stop spinner, update back/forward
-
-    self.addressLabel.text = [self.currentURL absoluteString];
-    self.backButton.enabled = theWebView.canGoBack;
-    self.forwardButton.enabled = theWebView.canGoForward;
-
-    [self.spinner stopAnimating];
-
-    // Work around a bug where the first time a PDF is opened, all UIWebViews
-    // reload their User-Agent from NSUserDefaults.
-    // This work-around makes the following assumptions:
-    // 1. The app has only a single Cordova Webview. If not, then the app should
-    //    take it upon themselves to load a PDF in the background as a part of
-    //    their start-up flow.
-    // 2. That the PDF does not require any additional network requests. We change
-    //    the user-agent here back to that of the CDVViewController, so requests
-    //    from it must pass through its white-list. This *does* break PDFs that
-    //    contain links to other remote PDF/websites.
-    // More info at https://issues.apache.org/jira/browse/CB-2225
-    BOOL isPDF = [@"true" isEqualToString :[theWebView stringByEvaluatingJavaScriptFromString:@"document.body==null"]];
-    if (isPDF) {
-        [CDVUserAgentUtil setUserAgent:_prevUserAgent lockToken:_userAgentLockToken];
-    }
-
-    [self.navigationDelegate webViewDidFinishLoad:theWebView];
-}
-
-- (void)webView:(UIWebView*)theWebView didFailLoadWithError:(NSError*)error
-{
-    // log fail message, stop spinner, update back/forward
-    NSLog(@"webView:didFailLoadWithError - %ld: %@", (long)error.code, [error localizedDescription]);
-
-    self.backButton.enabled = theWebView.canGoBack;
-    self.forwardButton.enabled = theWebView.canGoForward;
-    [self.spinner stopAnimating];
-
-    self.addressLabel.text = NSLocalizedString(@"Load Error", nil);
-
-    [self.navigationDelegate webView:theWebView didFailLoadWithError:error];
-}
-
-#pragma mark CDVScreenOrientationDelegate
-
-- (BOOL)shouldAutorotate
-{
-    if ((self.orientationDelegate != nil) && [self.orientationDelegate respondsToSelector:@selector(shouldAutorotate)]) {
-        return [self.orientationDelegate shouldAutorotate];
-    }
-    return YES;
-}
-
-- (NSUInteger)supportedInterfaceOrientations
-{
-    if ((self.orientationDelegate != nil) && [self.orientationDelegate respondsToSelector:@selector(supportedInterfaceOrientations)]) {
-        return [self.orientationDelegate supportedInterfaceOrientations];
-    }
-
-    return 1 << UIInterfaceOrientationPortrait;
-}
-
-- (BOOL)shouldAutorotateToInterfaceOrientation:(UIInterfaceOrientation)interfaceOrientation
-{
-    if ((self.orientationDelegate != nil) && [self.orientationDelegate respondsToSelector:@selector(shouldAutorotateToInterfaceOrientation:)]) {
-        return [self.orientationDelegate shouldAutorotateToInterfaceOrientation:interfaceOrientation];
-    }
-
-    return YES;
-}
-
-@end
-
-@implementation CDVInAppBrowserOptions
-
-- (id)init
-{
-    if (self = [super init]) {
-        // default values
-        self.location = YES;
-        self.toolbar = YES;
-        self.closebuttoncaption = nil;
-        self.toolbarposition = kInAppBrowserToolbarBarPositionBottom;
-        self.clearcache = NO;
-        self.clearsessioncache = NO;
-
-        self.enableviewportscale = NO;
-        self.mediaplaybackrequiresuseraction = NO;
-        self.allowinlinemediaplayback = NO;
-        self.keyboarddisplayrequiresuseraction = YES;
-        self.suppressesincrementalrendering = NO;
-        self.hidden = NO;
-        self.disallowoverscroll = NO;
-        self.hidenavigationbuttons = NO;
-        self.closebuttoncolor = nil;
-        self.lefttoright = false;
-        self.toolbarcolor = nil;
-        self.toolbartranslucent = YES;
-    }
-
-    return self;
-}
-
-+ (CDVInAppBrowserOptions*)parseOptions:(NSString*)options
-{
-    CDVInAppBrowserOptions* obj = [[CDVInAppBrowserOptions alloc] init];
-
-    // NOTE: this parsing does not handle quotes within values
-    NSArray* pairs = [options componentsSeparatedByString:@","];
-
-    // parse keys and values, set the properties
-    for (NSString* pair in pairs) {
-        NSArray* keyvalue = [pair componentsSeparatedByString:@"="];
-
-        if ([keyvalue count] == 2) {
-            NSString* key = [[keyvalue objectAtIndex:0] lowercaseString];
-            NSString* value = [keyvalue objectAtIndex:1];
-            NSString* value_lc = [value lowercaseString];
-
-            BOOL isBoolean = [value_lc isEqualToString:@"yes"] || [value_lc isEqualToString:@"no"];
-            NSNumberFormatter* numberFormatter = [[NSNumberFormatter alloc] init];
-            [numberFormatter setAllowsFloats:YES];
-            BOOL isNumber = [numberFormatter numberFromString:value_lc] != nil;
-
-            // set the property according to the key name
-            if ([obj respondsToSelector:NSSelectorFromString(key)]) {
-                if (isNumber) {
-                    [obj setValue:[numberFormatter numberFromString:value_lc] forKey:key];
-                } else if (isBoolean) {
-                    [obj setValue:[NSNumber numberWithBool:[value_lc isEqualToString:@"yes"]] forKey:key];
-                } else {
-                    [obj setValue:value forKey:key];
-                }
-            }
-        }
-    }
-
-    return obj;
-}
-
-@end
-
-@implementation CDVInAppBrowserNavigationController : UINavigationController
-
-- (void) dismissViewControllerAnimated:(BOOL)flag completion:(void (^)(void))completion {
-    if ( self.presentedViewController) {
-        [super dismissViewControllerAnimated:flag completion:completion];
-    }
-}
-
-- (void) viewDidLoad {
-
-    CGRect statusBarFrame = [self invertFrameIfNeeded:[UIApplication sharedApplication].statusBarFrame];
-    statusBarFrame.size.height = STATUSBAR_HEIGHT;
-    // simplified from: http://stackoverflow.com/a/25669695/219684
-
-    UIToolbar* bgToolbar = [[UIToolbar alloc] initWithFrame:statusBarFrame];
-    bgToolbar.barStyle = UIBarStyleDefault;
-    [bgToolbar setAutoresizingMask:UIViewAutoresizingFlexibleWidth];
-    [self.view addSubview:bgToolbar];
-
-    [super viewDidLoad];
-}
-
-- (CGRect) invertFrameIfNeeded:(CGRect)rect {
-    // We need to invert since on iOS 7 frames are always in Portrait context
-    if (!IsAtLeastiOSVersion(@"8.0")) {
-        if (UIInterfaceOrientationIsLandscape([[UIApplication sharedApplication] statusBarOrientation])) {
-            CGFloat temp = rect.size.width;
-            rect.size.width = rect.size.height;
-            rect.size.height = temp;
-        }
-        rect.origin = CGPointZero;
-    }
-    return rect;
-}
-
-#pragma mark CDVScreenOrientationDelegate
-
-- (BOOL)shouldAutorotate
-{
-    if ((self.orientationDelegate != nil) && [self.orientationDelegate respondsToSelector:@selector(shouldAutorotate)]) {
-        return [self.orientationDelegate shouldAutorotate];
-    }
-    return YES;
-}
-
-- (NSUInteger)supportedInterfaceOrientations
-{
-    if ((self.orientationDelegate != nil) && [self.orientationDelegate respondsToSelector:@selector(supportedInterfaceOrientations)]) {
-        return [self.orientationDelegate supportedInterfaceOrientations];
-    }
-
-    return 1 << UIInterfaceOrientationPortrait;
-}
-
-- (BOOL)shouldAutorotateToInterfaceOrientation:(UIInterfaceOrientation)interfaceOrientation
-{
-    if ((self.orientationDelegate != nil) && [self.orientationDelegate respondsToSelector:@selector(shouldAutorotateToInterfaceOrientation:)]) {
-        return [self.orientationDelegate shouldAutorotateToInterfaceOrientation:interfaceOrientation];
-    }
-
-    return YES;
-=======
->>>>>>> 92243cdc
 }
 
 

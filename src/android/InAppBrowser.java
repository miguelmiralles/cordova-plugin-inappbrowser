/*
       Licensed to the Apache Software Foundation (ASF) under one
       or more contributor license agreements.  See the NOTICE file
       distributed with this work for additional information
       regarding copyright ownership.  The ASF licenses this file
       to you under the Apache License, Version 2.0 (the
       "License"); you may not use this file except in compliance
       with the License.  You may obtain a copy of the License at

         http://www.apache.org/licenses/LICENSE-2.0

       Unless required by applicable law or agreed to in writing,
       software distributed under the License is distributed on an
       "AS IS" BASIS, WITHOUT WARRANTIES OR CONDITIONS OF ANY
       KIND, either express or implied.  See the License for the
       specific language governing permissions and limitations
       under the License.
*/
package org.apache.cordova.inappbrowser;

import android.annotation.SuppressLint;
import android.content.Context;
import android.content.Intent;
import android.provider.Browser;
import android.content.res.Resources;
import android.graphics.Bitmap;
import android.graphics.drawable.Drawable;
import android.graphics.PorterDuff;
import android.graphics.PorterDuffColorFilter;
import android.graphics.Color;
import android.net.Uri;
import android.os.Build;
import android.os.Bundle;
import android.text.InputType;
import android.util.TypedValue;
import android.view.Gravity;
import android.view.KeyEvent;
import android.view.View;
import android.view.Window;
import android.view.WindowManager;
import android.view.WindowManager.LayoutParams;
import android.view.inputmethod.EditorInfo;
import android.view.inputmethod.InputMethodManager;
import android.webkit.CookieManager;
import android.webkit.CookieSyncManager;
import android.webkit.HttpAuthHandler;
import android.webkit.ValueCallback;
import android.webkit.WebChromeClient;
import android.webkit.WebSettings;
import android.webkit.WebView;
import android.webkit.WebViewClient;
import android.widget.EditText;
import android.widget.ImageButton;
import android.widget.ImageView;
import android.widget.LinearLayout;
import android.widget.RelativeLayout;
import android.widget.TextView;

import org.apache.cordova.CallbackContext;
import org.apache.cordova.Config;
import org.apache.cordova.CordovaArgs;
import org.apache.cordova.CordovaHttpAuthHandler;
import org.apache.cordova.CordovaPlugin;
import org.apache.cordova.CordovaWebView;
import org.apache.cordova.LOG;
import org.apache.cordova.PluginManager;
import org.apache.cordova.PluginResult;
import org.json.JSONException;
import org.json.JSONObject;

import java.lang.reflect.InvocationTargetException;
import java.lang.reflect.Field;
import java.lang.reflect.Method;
import java.util.Arrays;
import java.util.List;
import java.util.HashMap;
import java.util.StringTokenizer;

@SuppressLint("SetJavaScriptEnabled")
public class InAppBrowser extends CordovaPlugin {

    private static final String NULL = "null";
    protected static final String LOG_TAG = "InAppBrowser";
    private static final String SELF = "_self";
    private static final String SYSTEM = "_system";
    private static final String EXIT_EVENT = "exit";
    private static final String LOCATION = "location";
    private static final String ZOOM = "zoom";
    private static final String HIDDEN = "hidden";
    private static final String LOAD_START_EVENT = "loadstart";
    private static final String LOAD_STOP_EVENT = "loadstop";
    private static final String LOAD_ERROR_EVENT = "loaderror";
    private static final String CLEAR_ALL_CACHE = "clearcache";
    private static final String CLEAR_SESSION_CACHE = "clearsessioncache";
    private static final String HARDWARE_BACK_BUTTON = "hardwareback";
    private static final String MEDIA_PLAYBACK_REQUIRES_USER_ACTION = "mediaPlaybackRequiresUserAction";
    private static final String SHOULD_PAUSE = "shouldPauseOnSuspend";
    private static final Boolean DEFAULT_HARDWARE_BACK = true;
    private static final String USER_WIDE_VIEW_PORT = "useWideViewPort";
    private static final String TOOLBAR_COLOR = "toolbarcolor";
    private static final String CLOSE_BUTTON_CAPTION = "closebuttoncaption";
    private static final String CLOSE_BUTTON_COLOR = "closebuttoncolor";
    private static final String HIDE_NAVIGATION = "hidenavigationbuttons";
    private static final String NAVIGATION_COLOR = "navigationbuttoncolor";
    private static final String HIDE_URL = "hideurlbar";
<<<<<<< HEAD

    private static final List customizableOptions = Arrays.asList(CLOSE_BUTTON_CAPTION, TOOLBAR_COLOR, NAVIGATION_COLOR, CLOSE_BUTTON_COLOR);
=======
    private static final String FOOTER = "footer";
    private static final String FOOTER_COLOR = "footercolor";

    private static final List customizableOptions = Arrays.asList(CLOSE_BUTTON_CAPTION, TOOLBAR_COLOR, NAVIGATION_COLOR, CLOSE_BUTTON_COLOR, FOOTER_COLOR);
>>>>>>> 3f0528c3

    private InAppBrowserDialog dialog;
    private WebView inAppWebView;
    private EditText edittext;
    private CallbackContext callbackContext;
    private boolean showLocationBar = true;
    private boolean showZoomControls = true;
    private boolean openWindowHidden = false;
    private boolean clearAllCache = false;
    private boolean clearSessionCache = false;
    private boolean hadwareBackButton = true;
    private boolean mediaPlaybackRequiresUserGesture = false;
    private boolean shouldPauseInAppBrowser = false;
    private boolean useWideViewPort = true;
    private ValueCallback<Uri> mUploadCallback;
    private ValueCallback<Uri[]> mUploadCallbackLollipop;
    private final static int FILECHOOSER_REQUESTCODE = 1;
    private final static int FILECHOOSER_REQUESTCODE_LOLLIPOP = 2;
    private String closeButtonCaption = "";
    private String closeButtonColor = "";
    private int toolbarColor = android.graphics.Color.LTGRAY;
    private boolean hideNavigationButtons = false;
    private String navigationButtonColor = "";
    private boolean hideUrlBar = false;
<<<<<<< HEAD
=======
    private boolean showFooter = false;
    private String footerColor = "";
>>>>>>> 3f0528c3

    /**
     * Executes the request and returns PluginResult.
     *
     * @param action the action to execute.
     * @param args JSONArry of arguments for the plugin.
     * @param callbackContext the callbackContext used when calling back into JavaScript.
     * @return A PluginResult object with a status and message.
     */
    public boolean execute(String action, CordovaArgs args, final CallbackContext callbackContext) throws JSONException {
        if (action.equals("open")) {
            this.callbackContext = callbackContext;
            final String url = args.getString(0);
            String t = args.optString(1);
            if (t == null || t.equals("") || t.equals(NULL)) {
                t = SELF;
            }
            final String target = t;
            final HashMap<String, String> features = parseFeature(args.optString(2));

            LOG.d(LOG_TAG, "target = " + target);

            this.cordova.getActivity().runOnUiThread(new Runnable() {
                @Override
                public void run() {
                    String result = "";
                    // SELF
                    if (SELF.equals(target)) {
                        LOG.d(LOG_TAG, "in self");
                        /* This code exists for compatibility between 3.x and 4.x versions of Cordova.
                         * Previously the Config class had a static method, isUrlWhitelisted(). That
                         * responsibility has been moved to the plugins, with an aggregating method in
                         * PluginManager.
                         */
                        Boolean shouldAllowNavigation = null;
                        if (url.startsWith("javascript:")) {
                            shouldAllowNavigation = true;
                        }
                        if (shouldAllowNavigation == null) {
                            try {
                                Method iuw = Config.class.getMethod("isUrlWhiteListed", String.class);
                                shouldAllowNavigation = (Boolean)iuw.invoke(null, url);
                            } catch (NoSuchMethodException e) {
                                LOG.d(LOG_TAG, e.getLocalizedMessage());
                            } catch (IllegalAccessException e) {
                                LOG.d(LOG_TAG, e.getLocalizedMessage());
                            } catch (InvocationTargetException e) {
                                LOG.d(LOG_TAG, e.getLocalizedMessage());
                            }
                        }
                        if (shouldAllowNavigation == null) {
                            try {
                                Method gpm = webView.getClass().getMethod("getPluginManager");
                                PluginManager pm = (PluginManager)gpm.invoke(webView);
                                Method san = pm.getClass().getMethod("shouldAllowNavigation", String.class);
                                shouldAllowNavigation = (Boolean)san.invoke(pm, url);
                            } catch (NoSuchMethodException e) {
                                LOG.d(LOG_TAG, e.getLocalizedMessage());
                            } catch (IllegalAccessException e) {
                                LOG.d(LOG_TAG, e.getLocalizedMessage());
                            } catch (InvocationTargetException e) {
                                LOG.d(LOG_TAG, e.getLocalizedMessage());
                            }
                        }
                        // load in webview
                        if (Boolean.TRUE.equals(shouldAllowNavigation)) {
                            LOG.d(LOG_TAG, "loading in webview");
                            webView.loadUrl(url);
                        }
                        //Load the dialer
                        else if (url.startsWith(WebView.SCHEME_TEL))
                        {
                            try {
                                LOG.d(LOG_TAG, "loading in dialer");
                                Intent intent = new Intent(Intent.ACTION_DIAL);
                                intent.setData(Uri.parse(url));
                                cordova.getActivity().startActivity(intent);
                            } catch (android.content.ActivityNotFoundException e) {
                                LOG.e(LOG_TAG, "Error dialing " + url + ": " + e.toString());
                            }
                        }
                        // load in InAppBrowser
                        else {
                            LOG.d(LOG_TAG, "loading in InAppBrowser");
                            result = showWebPage(url, features);
                        }
                    }
                    // SYSTEM
                    else if (SYSTEM.equals(target)) {
                        LOG.d(LOG_TAG, "in system");
                        result = openExternal(url);
                    }
                    // BLANK - or anything else
                    else {
                        LOG.d(LOG_TAG, "in blank");
                        result = showWebPage(url, features);
                    }

                    PluginResult pluginResult = new PluginResult(PluginResult.Status.OK, result);
                    pluginResult.setKeepCallback(true);
                    callbackContext.sendPluginResult(pluginResult);
                }
            });
        }
        else if (action.equals("close")) {
            closeDialog();
        }
        else if (action.equals("injectScriptCode")) {
            String jsWrapper = null;
            if (args.getBoolean(1)) {
                jsWrapper = String.format("(function(){prompt(JSON.stringify([eval(%%s)]), 'gap-iab://%s')})()", callbackContext.getCallbackId());
            }
            injectDeferredObject(args.getString(0), jsWrapper);
        }
        else if (action.equals("injectScriptFile")) {
            String jsWrapper;
            if (args.getBoolean(1)) {
                jsWrapper = String.format("(function(d) { var c = d.createElement('script'); c.src = %%s; c.onload = function() { prompt('', 'gap-iab://%s'); }; d.body.appendChild(c); })(document)", callbackContext.getCallbackId());
            } else {
                jsWrapper = "(function(d) { var c = d.createElement('script'); c.src = %s; d.body.appendChild(c); })(document)";
            }
            injectDeferredObject(args.getString(0), jsWrapper);
        }
        else if (action.equals("injectStyleCode")) {
            String jsWrapper;
            if (args.getBoolean(1)) {
                jsWrapper = String.format("(function(d) { var c = d.createElement('style'); c.innerHTML = %%s; d.body.appendChild(c); prompt('', 'gap-iab://%s');})(document)", callbackContext.getCallbackId());
            } else {
                jsWrapper = "(function(d) { var c = d.createElement('style'); c.innerHTML = %s; d.body.appendChild(c); })(document)";
            }
            injectDeferredObject(args.getString(0), jsWrapper);
        }
        else if (action.equals("injectStyleFile")) {
            String jsWrapper;
            if (args.getBoolean(1)) {
                jsWrapper = String.format("(function(d) { var c = d.createElement('link'); c.rel='stylesheet'; c.type='text/css'; c.href = %%s; d.head.appendChild(c); prompt('', 'gap-iab://%s');})(document)", callbackContext.getCallbackId());
            } else {
                jsWrapper = "(function(d) { var c = d.createElement('link'); c.rel='stylesheet'; c.type='text/css'; c.href = %s; d.head.appendChild(c); })(document)";
            }
            injectDeferredObject(args.getString(0), jsWrapper);
        }
        else if (action.equals("show")) {
            this.cordova.getActivity().runOnUiThread(new Runnable() {
                @Override
                public void run() {
                    dialog.show();
                }
            });
            PluginResult pluginResult = new PluginResult(PluginResult.Status.OK);
            pluginResult.setKeepCallback(true);
            this.callbackContext.sendPluginResult(pluginResult);
        }
        else if (action.equals("hide")) {
            this.cordova.getActivity().runOnUiThread(new Runnable() {
                @Override
                public void run() {
                    dialog.hide();
                }
            });
            PluginResult pluginResult = new PluginResult(PluginResult.Status.OK);
            pluginResult.setKeepCallback(true);
            this.callbackContext.sendPluginResult(pluginResult);
        }
        else {
            return false;
        }
        return true;
    }

    /**
     * Called when the view navigates.
     */
    @Override
    public void onReset() {
        closeDialog();
    }

    /**
     * Called when the system is about to start resuming a previous activity.
     */
    @Override
    public void onPause(boolean multitasking) {
        if (shouldPauseInAppBrowser) {
            inAppWebView.onPause();
        }
    }

    /**
     * Called when the activity will start interacting with the user.
     */
    @Override
    public void onResume(boolean multitasking) {
        if (shouldPauseInAppBrowser) {
            inAppWebView.onResume();
        }
    }

    /**
     * Called by AccelBroker when listener is to be shut down.
     * Stop listener.
     */
    public void onDestroy() {
        closeDialog();
    }

    /**
     * Inject an object (script or style) into the InAppBrowser WebView.
     *
     * This is a helper method for the inject{Script|Style}{Code|File} API calls, which
     * provides a consistent method for injecting JavaScript code into the document.
     *
     * If a wrapper string is supplied, then the source string will be JSON-encoded (adding
     * quotes) and wrapped using string formatting. (The wrapper string should have a single
     * '%s' marker)
     *
     * @param source      The source object (filename or script/style text) to inject into
     *                    the document.
     * @param jsWrapper   A JavaScript string to wrap the source string in, so that the object
     *                    is properly injected, or null if the source string is JavaScript text
     *                    which should be executed directly.
     */
    private void injectDeferredObject(String source, String jsWrapper) {
        if (inAppWebView!=null) {
            String scriptToInject;
            if (jsWrapper != null) {
                org.json.JSONArray jsonEsc = new org.json.JSONArray();
                jsonEsc.put(source);
                String jsonRepr = jsonEsc.toString();
                String jsonSourceString = jsonRepr.substring(1, jsonRepr.length()-1);
                scriptToInject = String.format(jsWrapper, jsonSourceString);
            } else {
                scriptToInject = source;
            }
            final String finalScriptToInject = scriptToInject;
            this.cordova.getActivity().runOnUiThread(new Runnable() {
                @SuppressLint("NewApi")
                @Override
                public void run() {
                    if (Build.VERSION.SDK_INT < Build.VERSION_CODES.KITKAT) {
                        // This action will have the side-effect of blurring the currently focused element
                        inAppWebView.loadUrl("javascript:" + finalScriptToInject);
                    } else {
                        inAppWebView.evaluateJavascript(finalScriptToInject, null);
                    }
                }
            });
        } else {
            LOG.d(LOG_TAG, "Can't inject code into the system browser");
        }
    }

    /**
     * Put the list of features into a hash map
     *
     * @param optString
     * @return
     */
    private HashMap<String, String> parseFeature(String optString) {
        if (optString.equals(NULL)) {
            return null;
        } else {
            HashMap<String, String> map = new HashMap<String, String>();
            StringTokenizer features = new StringTokenizer(optString, ",");
            StringTokenizer option;
            while(features.hasMoreElements()) {
                option = new StringTokenizer(features.nextToken(), "=");
                if (option.hasMoreElements()) {
                    String key = option.nextToken();
<<<<<<< HEAD
                    String value = null;
                    if (customizableOptions.contains(key)) value = option.nextToken();
                    else {
                      String token = option.nextToken();
                      value = token.equals("yes") || token.equals("no") ? token : "yes";
=======
                    String value = option.nextToken();
                    if (!customizableOptions.contains(key)){
                        value = value.equals("yes") || value.equals("no") ? value : "yes";
>>>>>>> 3f0528c3
                    }
                    map.put(key, value);
                }
            }
            return map;
        }
    }

    /**
     * Display a new browser with the specified URL.
     *
     * @param url the url to load.
     * @return "" if ok, or error message.
     */
    public String openExternal(String url) {
        try {
            Intent intent = null;
            intent = new Intent(Intent.ACTION_VIEW);
            // Omitting the MIME type for file: URLs causes "No Activity found to handle Intent".
            // Adding the MIME type to http: URLs causes them to not be handled by the downloader.
            Uri uri = Uri.parse(url);
            if ("file".equals(uri.getScheme())) {
                intent.setDataAndType(uri, webView.getResourceApi().getMimeType(uri));
            } else {
                intent.setData(uri);
            }
            intent.putExtra(Browser.EXTRA_APPLICATION_ID, cordova.getActivity().getPackageName());
            this.cordova.getActivity().startActivity(intent);
            return "";
            // not catching FileUriExposedException explicitly because buildtools<24 doesn't know about it
        } catch (java.lang.RuntimeException e) {
            LOG.d(LOG_TAG, "InAppBrowser: Error loading url "+url+":"+ e.toString());
            return e.toString();
        }
    }

    /**
     * Closes the dialog
     */
    public void closeDialog() {
        this.cordova.getActivity().runOnUiThread(new Runnable() {
            @Override
            public void run() {
                final WebView childView = inAppWebView;
                // The JS protects against multiple calls, so this should happen only when
                // closeDialog() is called by other native code.
                if (childView == null) {
                    return;
                }

                childView.setWebViewClient(new WebViewClient() {
                    // NB: wait for about:blank before dismissing
                    public void onPageFinished(WebView view, String url) {
                        if (dialog != null) {
                            dialog.dismiss();
                            dialog = null;
                        }
                    }
                });
                // NB: From SDK 19: "If you call methods on WebView from any thread
                // other than your app's UI thread, it can cause unexpected results."
                // http://developer.android.com/guide/webapps/migrating.html#Threads
                childView.loadUrl("about:blank");

                try {
                    JSONObject obj = new JSONObject();
                    obj.put("type", EXIT_EVENT);
                    sendUpdate(obj, false);
                } catch (JSONException ex) {
                    LOG.d(LOG_TAG, "Should never happen");
                }
            }
        });
    }

    /**
     * Checks to see if it is possible to go back one page in history, then does so.
     */
    public void goBack() {
        if (this.inAppWebView.canGoBack()) {
            this.inAppWebView.goBack();
        }
    }

    /**
     * Can the web browser go back?
     * @return boolean
     */
    public boolean canGoBack() {
        return this.inAppWebView.canGoBack();
    }

    /**
     * Has the user set the hardware back button to go back
     * @return boolean
     */
    public boolean hardwareBack() {
        return hadwareBackButton;
    }

    /**
     * Checks to see if it is possible to go forward one page in history, then does so.
     */
    private void goForward() {
        if (this.inAppWebView.canGoForward()) {
            this.inAppWebView.goForward();
        }
    }

    /**
     * Navigate to the new page
     *
     * @param url to load
     */
    private void navigate(String url) {
        InputMethodManager imm = (InputMethodManager)this.cordova.getActivity().getSystemService(Context.INPUT_METHOD_SERVICE);
        imm.hideSoftInputFromWindow(edittext.getWindowToken(), 0);

        if (!url.startsWith("http") && !url.startsWith("file:")) {
            this.inAppWebView.loadUrl("http://" + url);
        } else {
            this.inAppWebView.loadUrl(url);
        }
        this.inAppWebView.requestFocus();
    }


    /**
     * Should we show the location bar?
     *
     * @return boolean
     */
    private boolean getShowLocationBar() {
        return this.showLocationBar;
    }

    private InAppBrowser getInAppBrowser(){
        return this;
    }

    /**
     * Display a new browser with the specified URL.
     *
     * @param url the url to load.
     * @param features jsonObject
     */
    public String showWebPage(final String url, HashMap<String, String> features) {
        // Determine if we should hide the location bar.
        showLocationBar = true;
        showZoomControls = true;
        openWindowHidden = false;
        mediaPlaybackRequiresUserGesture = false;

        if (features != null) {
            String show = features.get(LOCATION);
            if (show != null) {
                showLocationBar = show.equals("yes") ? true : false;
<<<<<<< HEAD
            }
            if(showLocationBar) {
              String hideNavigation = features.get(HIDE_NAVIGATION);
              String hideUrl = features.get(HIDE_URL);
              if(hideNavigation != null) hideNavigationButtons = hideNavigation.equals("yes") ? true : false;
              if(hideUrl != null) hideUrlBar = hideUrl.equals("yes") ? true : false;
            }
=======
            }
            if(showLocationBar) {
                String hideNavigation = features.get(HIDE_NAVIGATION);
                String hideUrl = features.get(HIDE_URL);
                if(hideNavigation != null) hideNavigationButtons = hideNavigation.equals("yes") ? true : false;
                if(hideUrl != null) hideUrlBar = hideUrl.equals("yes") ? true : false;
            }
>>>>>>> 3f0528c3
            String zoom = features.get(ZOOM);
            if (zoom != null) {
                showZoomControls = zoom.equals("yes") ? true : false;
            }
            String hidden = features.get(HIDDEN);
            if (hidden != null) {
                openWindowHidden = hidden.equals("yes") ? true : false;
            }
            String hardwareBack = features.get(HARDWARE_BACK_BUTTON);
            if (hardwareBack != null) {
                hadwareBackButton = hardwareBack.equals("yes") ? true : false;
            } else {
                hadwareBackButton = DEFAULT_HARDWARE_BACK;
            }
            String mediaPlayback = features.get(MEDIA_PLAYBACK_REQUIRES_USER_ACTION);
            if (mediaPlayback != null) {
                mediaPlaybackRequiresUserGesture = mediaPlayback.equals("yes") ? true : false;
            }
            String cache = features.get(CLEAR_ALL_CACHE);
            if (cache != null) {
                clearAllCache = cache.equals("yes") ? true : false;
            } else {
                cache = features.get(CLEAR_SESSION_CACHE);
                if (cache != null) {
                    clearSessionCache = cache.equals("yes") ? true : false;
                }
            }
            String shouldPause = features.get(SHOULD_PAUSE);
            if (shouldPause != null) {
                shouldPauseInAppBrowser = shouldPause.equals("yes") ? true : false;
            }
            String wideViewPort = features.get(USER_WIDE_VIEW_PORT);
            if (wideViewPort != null ) {
<<<<<<< HEAD
		            useWideViewPort = wideViewPort.equals("yes") ? true : false;
=======
                useWideViewPort = wideViewPort.equals("yes") ? true : false;
>>>>>>> 3f0528c3
            }
            String closeButtonCaptionSet = features.get(CLOSE_BUTTON_CAPTION);
            if (closeButtonCaptionSet != null) {
                closeButtonCaption = closeButtonCaptionSet;
            }
            String closeButtonColorSet = features.get(CLOSE_BUTTON_COLOR);
            if (closeButtonColorSet != null) {
<<<<<<< HEAD
              closeButtonColor = closeButtonColorSet;
=======
                closeButtonColor = closeButtonColorSet;
>>>>>>> 3f0528c3
            }
            String toolbarColorSet = features.get(TOOLBAR_COLOR);
            if (toolbarColorSet != null) {
                toolbarColor = android.graphics.Color.parseColor(toolbarColorSet);
            }
            String navigationButtonColorSet = features.get(NAVIGATION_COLOR);
            if (navigationButtonColorSet != null) {
                navigationButtonColor = navigationButtonColorSet;
<<<<<<< HEAD
=======
            }
            String showFooterSet = features.get(FOOTER);
            if (showFooterSet != null) {
                showFooter = showFooterSet.equals("yes") ? true : false;
            }
            String footerColorSet = features.get(FOOTER_COLOR);
            if (footerColorSet != null) {
                footerColor = footerColorSet;
>>>>>>> 3f0528c3
            }
        }

        final CordovaWebView thatWebView = this.webView;

        // Create dialog in new thread
        Runnable runnable = new Runnable() {
            /**
             * Convert our DIP units to Pixels
             *
             * @return int
             */
            private int dpToPixels(int dipValue) {
                int value = (int) TypedValue.applyDimension( TypedValue.COMPLEX_UNIT_DIP,
                        (float) dipValue,
                        cordova.getActivity().getResources().getDisplayMetrics()
                );

                return value;
            }

            private View createCloseButton(int id){
                View _close;
                Resources activityRes = cordova.getActivity().getResources();

                if (closeButtonCaption != "") {
                    // Use TextView for text
                    TextView close = new TextView(cordova.getActivity());
                    close.setText(closeButtonCaption);
                    close.setTextSize(20);
                    if (closeButtonColor != "") close.setTextColor(android.graphics.Color.parseColor(closeButtonColor));
                    close.setGravity(android.view.Gravity.CENTER_VERTICAL);
                    close.setPadding(this.dpToPixels(10), 0, this.dpToPixels(10), 0);
                    _close = close;
                }
                else {
                    ImageButton close = new ImageButton(cordova.getActivity());
                    int closeResId = activityRes.getIdentifier("ic_action_remove", "drawable", cordova.getActivity().getPackageName());
                    Drawable closeIcon = activityRes.getDrawable(closeResId);
                    if (closeButtonColor != "") close.setColorFilter(android.graphics.Color.parseColor(closeButtonColor));
                    close.setImageDrawable(closeIcon);
                    close.setScaleType(ImageView.ScaleType.FIT_CENTER);
                    if (Build.VERSION.SDK_INT >= 16)
                        close.getAdjustViewBounds();

                    _close = close;
                }

                RelativeLayout.LayoutParams closeLayoutParams = new RelativeLayout.LayoutParams(LayoutParams.WRAP_CONTENT, LayoutParams.MATCH_PARENT);
                closeLayoutParams.addRule(RelativeLayout.ALIGN_PARENT_RIGHT);
                _close.setLayoutParams(closeLayoutParams);

                if (Build.VERSION.SDK_INT >= 16)
                    _close.setBackground(null);
                else
                    _close.setBackgroundDrawable(null);

                _close.setContentDescription("Close Button");
                _close.setId(Integer.valueOf(id));
                _close.setOnClickListener(new View.OnClickListener() {
                    public void onClick(View v) {
                        closeDialog();
                    }
                });

                return _close;
            }

            @SuppressLint("NewApi")
            public void run() {

                // CB-6702 InAppBrowser hangs when opening more than one instance
                if (dialog != null) {
                    dialog.dismiss();
                };

                // Let's create the main dialog
                dialog = new InAppBrowserDialog(cordova.getActivity(), android.R.style.Theme_NoTitleBar);
                dialog.getWindow().getAttributes().windowAnimations = android.R.style.Animation_Dialog;
                dialog.requestWindowFeature(Window.FEATURE_NO_TITLE);
                dialog.setCancelable(true);
                dialog.setInAppBroswer(getInAppBrowser());

                // Main container layout
                LinearLayout main = new LinearLayout(cordova.getActivity());
                main.setOrientation(LinearLayout.VERTICAL);

                // Toolbar layout
                RelativeLayout toolbar = new RelativeLayout(cordova.getActivity());
                //Please, no more black!
                toolbar.setBackgroundColor(toolbarColor);
                toolbar.setLayoutParams(new RelativeLayout.LayoutParams(LayoutParams.MATCH_PARENT, this.dpToPixels(44)));
                toolbar.setPadding(this.dpToPixels(2), this.dpToPixels(2), this.dpToPixels(2), this.dpToPixels(2));
                toolbar.setHorizontalGravity(Gravity.LEFT);
                toolbar.setVerticalGravity(Gravity.TOP);

                // Action Button Container layout
                RelativeLayout actionButtonContainer = new RelativeLayout(cordova.getActivity());
                actionButtonContainer.setLayoutParams(new RelativeLayout.LayoutParams(LayoutParams.WRAP_CONTENT, LayoutParams.WRAP_CONTENT));
                actionButtonContainer.setHorizontalGravity(Gravity.LEFT);
                actionButtonContainer.setVerticalGravity(Gravity.CENTER_VERTICAL);
                actionButtonContainer.setId(Integer.valueOf(1));

                // Back button
                ImageButton back = new ImageButton(cordova.getActivity());
                RelativeLayout.LayoutParams backLayoutParams = new RelativeLayout.LayoutParams(LayoutParams.WRAP_CONTENT, LayoutParams.MATCH_PARENT);
                backLayoutParams.addRule(RelativeLayout.ALIGN_LEFT);
                back.setLayoutParams(backLayoutParams);
                back.setContentDescription("Back Button");
                back.setId(Integer.valueOf(2));
                Resources activityRes = cordova.getActivity().getResources();
                int backResId = activityRes.getIdentifier("ic_action_previous_item", "drawable", cordova.getActivity().getPackageName());
                Drawable backIcon = activityRes.getDrawable(backResId);
                if (navigationButtonColor != "") back.setColorFilter(android.graphics.Color.parseColor(navigationButtonColor));
                if (Build.VERSION.SDK_INT >= 16)
                    back.setBackground(null);
                else
                    back.setBackgroundDrawable(null);
                back.setImageDrawable(backIcon);
                back.setScaleType(ImageView.ScaleType.FIT_CENTER);
                back.setPadding(0, this.dpToPixels(10), 0, this.dpToPixels(10));
                if (Build.VERSION.SDK_INT >= 16)
                    back.getAdjustViewBounds();

                back.setOnClickListener(new View.OnClickListener() {
                    public void onClick(View v) {
                        goBack();
                    }
                });

                // Forward button
                ImageButton forward = new ImageButton(cordova.getActivity());
                RelativeLayout.LayoutParams forwardLayoutParams = new RelativeLayout.LayoutParams(LayoutParams.WRAP_CONTENT, LayoutParams.MATCH_PARENT);
                forwardLayoutParams.addRule(RelativeLayout.RIGHT_OF, 2);
                forward.setLayoutParams(forwardLayoutParams);
                forward.setContentDescription("Forward Button");
                forward.setId(Integer.valueOf(3));
                int fwdResId = activityRes.getIdentifier("ic_action_next_item", "drawable", cordova.getActivity().getPackageName());
                Drawable fwdIcon = activityRes.getDrawable(fwdResId);
                if (navigationButtonColor != "") forward.setColorFilter(android.graphics.Color.parseColor(navigationButtonColor));
                if (Build.VERSION.SDK_INT >= 16)
                    forward.setBackground(null);
                else
                    forward.setBackgroundDrawable(null);
                forward.setImageDrawable(fwdIcon);
                forward.setScaleType(ImageView.ScaleType.FIT_CENTER);
                forward.setPadding(0, this.dpToPixels(10), 0, this.dpToPixels(10));
                if (Build.VERSION.SDK_INT >= 16)
                    forward.getAdjustViewBounds();

                forward.setOnClickListener(new View.OnClickListener() {
                    public void onClick(View v) {
                        goForward();
                    }
                });

                // Edit Text Box
                edittext = new EditText(cordova.getActivity());
                RelativeLayout.LayoutParams textLayoutParams = new RelativeLayout.LayoutParams(LayoutParams.MATCH_PARENT, LayoutParams.MATCH_PARENT);
                textLayoutParams.addRule(RelativeLayout.RIGHT_OF, 1);
                textLayoutParams.addRule(RelativeLayout.LEFT_OF, 5);
                edittext.setLayoutParams(textLayoutParams);
                edittext.setId(Integer.valueOf(4));
                edittext.setSingleLine(true);
                edittext.setText(url);
                edittext.setInputType(InputType.TYPE_TEXT_VARIATION_URI);
                edittext.setImeOptions(EditorInfo.IME_ACTION_GO);
                edittext.setInputType(InputType.TYPE_NULL); // Will not except input... Makes the text NON-EDITABLE
                edittext.setOnKeyListener(new View.OnKeyListener() {
                    public boolean onKey(View v, int keyCode, KeyEvent event) {
                        // If the event is a key-down event on the "enter" button
                        if ((event.getAction() == KeyEvent.ACTION_DOWN) && (keyCode == KeyEvent.KEYCODE_ENTER)) {
                            navigate(edittext.getText().toString());
                            return true;
                        }
                        return false;
                    }
                });

<<<<<<< HEAD
                // Close/Done button
                if (closeButtonCaption != "") {
                  // Use TextView for text
                  TextView close = new TextView(cordova.getActivity());
                  close.setText(closeButtonCaption);
                  close.setTextSize(20);
                  if (closeButtonColor != "") close.setTextColor(android.graphics.Color.parseColor(closeButtonColor));
                  close.setGravity(android.view.Gravity.CENTER_VERTICAL);
                  RelativeLayout.LayoutParams closeLayoutParams = new RelativeLayout.LayoutParams(LayoutParams.WRAP_CONTENT, LayoutParams.MATCH_PARENT);
                  closeLayoutParams.addRule(RelativeLayout.ALIGN_PARENT_RIGHT);
                  close.setLayoutParams(closeLayoutParams);

                  close.setContentDescription("Close Button");
                  close.setId(Integer.valueOf(5));
                  if (Build.VERSION.SDK_INT >= 16)
                      close.setBackground(null);
                  else
                      close.setBackgroundDrawable(null);
                  back.setPadding(0, this.dpToPixels(10), 0, this.dpToPixels(10));
                  close.setPadding(this.dpToPixels(10), 0, this.dpToPixels(10), 0);
                  close.setOnClickListener(new View.OnClickListener() {
                      public void onClick(View v) {
                          closeDialog();
                      }
                  });
                  toolbar.addView(close);
                }
                else {
                  ImageButton close = new ImageButton(cordova.getActivity());
                  RelativeLayout.LayoutParams closeLayoutParams = new RelativeLayout.LayoutParams(LayoutParams.WRAP_CONTENT, LayoutParams.MATCH_PARENT);
                  closeLayoutParams.addRule(RelativeLayout.ALIGN_PARENT_RIGHT);
                  close.setLayoutParams(closeLayoutParams);
                  close.setContentDescription("Close Button");
                  close.setId(Integer.valueOf(5));
                  int closeResId = activityRes.getIdentifier("ic_action_remove", "drawable", cordova.getActivity().getPackageName());
                  Drawable closeIcon = activityRes.getDrawable(closeResId);
                  if (closeButtonColor != "") close.setColorFilter(android.graphics.Color.parseColor(closeButtonColor));
                  if (Build.VERSION.SDK_INT >= 16)
                      close.setBackground(null);
                  else
                      close.setBackgroundDrawable(null);
                  close.setImageDrawable(closeIcon);
                  close.setScaleType(ImageView.ScaleType.FIT_CENTER);
                  back.setPadding(0, this.dpToPixels(10), 0, this.dpToPixels(10));
                  if (Build.VERSION.SDK_INT >= 16)
                      close.getAdjustViewBounds();

                  close.setOnClickListener(new View.OnClickListener() {
                      public void onClick(View v) {
                          closeDialog();
                      }
                  });
                  toolbar.addView(close);
                }
=======

                // Header Close/Done button
                View close = createCloseButton(5);
                toolbar.addView(close);

                // Footer
                RelativeLayout footer = new RelativeLayout(cordova.getActivity());
                int _footerColor;
                if(footerColor != ""){
                    _footerColor = Color.parseColor(footerColor);
                }else{
                    _footerColor = android.graphics.Color.LTGRAY;
                }
                footer.setBackgroundColor(_footerColor);
                RelativeLayout.LayoutParams footerLayout = new RelativeLayout.LayoutParams(LayoutParams.MATCH_PARENT, this.dpToPixels(44));
                footerLayout.addRule(RelativeLayout.ALIGN_PARENT_BOTTOM, RelativeLayout.TRUE);
                footer.setLayoutParams(footerLayout);
                if (closeButtonCaption != "") footer.setPadding(this.dpToPixels(8), this.dpToPixels(8), this.dpToPixels(8), this.dpToPixels(8));
                footer.setHorizontalGravity(Gravity.LEFT);
                footer.setVerticalGravity(Gravity.BOTTOM);

                View footerClose = createCloseButton(7);
                footer.addView(footerClose);

>>>>>>> 3f0528c3

                // WebView
                inAppWebView = new WebView(cordova.getActivity());
                inAppWebView.setLayoutParams(new LinearLayout.LayoutParams(LayoutParams.MATCH_PARENT, LayoutParams.MATCH_PARENT));
                inAppWebView.setId(Integer.valueOf(6));
                // File Chooser Implemented ChromeClient
                inAppWebView.setWebChromeClient(new InAppChromeClient(thatWebView) {
                    // For Android 5.0+
                    public boolean onShowFileChooser (WebView webView, ValueCallback<Uri[]> filePathCallback, WebChromeClient.FileChooserParams fileChooserParams)
                    {
                        LOG.d(LOG_TAG, "File Chooser 5.0+");
                        // If callback exists, finish it.
                        if(mUploadCallbackLollipop != null) {
                            mUploadCallbackLollipop.onReceiveValue(null);
                        }
                        mUploadCallbackLollipop = filePathCallback;

                        // Create File Chooser Intent
                        Intent content = new Intent(Intent.ACTION_GET_CONTENT);
                        content.addCategory(Intent.CATEGORY_OPENABLE);
                        content.setType("*/*");

                        // Run cordova startActivityForResult
                        cordova.startActivityForResult(InAppBrowser.this, Intent.createChooser(content, "Select File"), FILECHOOSER_REQUESTCODE_LOLLIPOP);
                        return true;
                    }

                    // For Android 4.1+
                    public void openFileChooser(ValueCallback<Uri> uploadMsg, String acceptType, String capture)
                    {
                        LOG.d(LOG_TAG, "File Chooser 4.1+");
                        // Call file chooser for Android 3.0+
                        openFileChooser(uploadMsg, acceptType);
                    }

                    // For Android 3.0+
                    public void openFileChooser(ValueCallback<Uri> uploadMsg, String acceptType)
                    {
                        LOG.d(LOG_TAG, "File Chooser 3.0+");
                        mUploadCallback = uploadMsg;
                        Intent content = new Intent(Intent.ACTION_GET_CONTENT);
                        content.addCategory(Intent.CATEGORY_OPENABLE);

                        // run startActivityForResult
                        cordova.startActivityForResult(InAppBrowser.this, Intent.createChooser(content, "Select File"), FILECHOOSER_REQUESTCODE);
                    }

                });
                WebViewClient client = new InAppBrowserClient(thatWebView, edittext);
                inAppWebView.setWebViewClient(client);
                WebSettings settings = inAppWebView.getSettings();
                settings.setJavaScriptEnabled(true);
                settings.setJavaScriptCanOpenWindowsAutomatically(true);
                settings.setBuiltInZoomControls(showZoomControls);
                settings.setPluginState(android.webkit.WebSettings.PluginState.ON);

                if(android.os.Build.VERSION.SDK_INT >= android.os.Build.VERSION_CODES.JELLY_BEAN_MR1) {
                    settings.setMediaPlaybackRequiresUserGesture(mediaPlaybackRequiresUserGesture);
                }

                String overrideUserAgent = preferences.getString("OverrideUserAgent", null);
                String appendUserAgent = preferences.getString("AppendUserAgent", null);

                if (overrideUserAgent != null) {
                    settings.setUserAgentString(overrideUserAgent);
                }
                if (appendUserAgent != null) {
                    settings.setUserAgentString(settings.getUserAgentString() + appendUserAgent);
                }

                //Toggle whether this is enabled or not!
                Bundle appSettings = cordova.getActivity().getIntent().getExtras();
                boolean enableDatabase = appSettings == null ? true : appSettings.getBoolean("InAppBrowserStorageEnabled", true);
                if (enableDatabase) {
                    String databasePath = cordova.getActivity().getApplicationContext().getDir("inAppBrowserDB", Context.MODE_PRIVATE).getPath();
                    settings.setDatabasePath(databasePath);
                    settings.setDatabaseEnabled(true);
                }
                settings.setDomStorageEnabled(true);

                if (clearAllCache) {
                    CookieManager.getInstance().removeAllCookie();
                } else if (clearSessionCache) {
                    CookieManager.getInstance().removeSessionCookie();
                }

                // Enable Thirdparty Cookies on >=Android 5.0 device
                if (android.os.Build.VERSION.SDK_INT >= android.os.Build.VERSION_CODES.LOLLIPOP) {
                    CookieManager.getInstance().setAcceptThirdPartyCookies(inAppWebView,true);
                }

                inAppWebView.loadUrl(url);
                inAppWebView.setId(Integer.valueOf(6));
                inAppWebView.getSettings().setLoadWithOverviewMode(true);
                inAppWebView.getSettings().setUseWideViewPort(useWideViewPort);
                inAppWebView.requestFocus();
                inAppWebView.requestFocusFromTouch();

                // Add the back and forward buttons to our action button container layout
                actionButtonContainer.addView(back);
                actionButtonContainer.addView(forward);

                // Add the views to our toolbar if they haven't been disabled
                if (!hideNavigationButtons) toolbar.addView(actionButtonContainer);
                if (!hideUrlBar) toolbar.addView(edittext);

                // Don't add the toolbar if its been disabled
                if (getShowLocationBar()) {
                    // Add our toolbar to our main view/layout
                    main.addView(toolbar);
                }

                // Add our webview to our main view/layout
                RelativeLayout webViewLayout = new RelativeLayout(cordova.getActivity());
                webViewLayout.addView(inAppWebView);
                main.addView(webViewLayout);

                // Don't add the footer unless it's been enabled
                if (showFooter) {
                    webViewLayout.addView(footer);
                }

                WindowManager.LayoutParams lp = new WindowManager.LayoutParams();
                lp.copyFrom(dialog.getWindow().getAttributes());
                lp.width = WindowManager.LayoutParams.MATCH_PARENT;
                lp.height = WindowManager.LayoutParams.MATCH_PARENT;

                dialog.setContentView(main);
                dialog.show();
                dialog.getWindow().setAttributes(lp);
                // the goal of openhidden is to load the url and not display it
                // Show() needs to be called to cause the URL to be loaded
                if(openWindowHidden) {
                    dialog.hide();
                }
            }
        };
        this.cordova.getActivity().runOnUiThread(runnable);
        return "";
    }

    /**
     * Create a new plugin success result and send it back to JavaScript
     *
     * @param obj a JSONObject contain event payload information
     */
    private void sendUpdate(JSONObject obj, boolean keepCallback) {
        sendUpdate(obj, keepCallback, PluginResult.Status.OK);
    }

    /**
     * Create a new plugin result and send it back to JavaScript
     *
     * @param obj a JSONObject contain event payload information
     * @param status the status code to return to the JavaScript environment
     */
    private void sendUpdate(JSONObject obj, boolean keepCallback, PluginResult.Status status) {
        if (callbackContext != null) {
            PluginResult result = new PluginResult(status, obj);
            result.setKeepCallback(keepCallback);
            callbackContext.sendPluginResult(result);
            if (!keepCallback) {
                callbackContext = null;
            }
        }
    }

    /**
     * Receive File Data from File Chooser
     *
     * @param requestCode the requested code from chromeclient
     * @param resultCode the result code returned from android system
     * @param intent the data from android file chooser
     */
    public void onActivityResult(int requestCode, int resultCode, Intent intent) {
        // For Android >= 5.0
        if(Build.VERSION.SDK_INT >= Build.VERSION_CODES.LOLLIPOP) {
            LOG.d(LOG_TAG, "onActivityResult (For Android >= 5.0)");
            // If RequestCode or Callback is Invalid
            if(requestCode != FILECHOOSER_REQUESTCODE_LOLLIPOP || mUploadCallbackLollipop == null) {
                super.onActivityResult(requestCode, resultCode, intent);
                return;
            }
            mUploadCallbackLollipop.onReceiveValue(WebChromeClient.FileChooserParams.parseResult(resultCode, intent));
            mUploadCallbackLollipop = null;
        }
        // For Android < 5.0
        else {
            LOG.d(LOG_TAG, "onActivityResult (For Android < 5.0)");
            // If RequestCode or Callback is Invalid
            if(requestCode != FILECHOOSER_REQUESTCODE || mUploadCallback == null) {
                super.onActivityResult(requestCode, resultCode, intent);
                return;
            }

            if (null == mUploadCallback) return;
            Uri result = intent == null || resultCode != cordova.getActivity().RESULT_OK ? null : intent.getData();

            mUploadCallback.onReceiveValue(result);
            mUploadCallback = null;
        }
    }

    /**
     * The webview client receives notifications about appView
     */
    public class InAppBrowserClient extends WebViewClient {
        EditText edittext;
        CordovaWebView webView;

        /**
         * Constructor.
         *
         * @param webView
         * @param mEditText
         */
        public InAppBrowserClient(CordovaWebView webView, EditText mEditText) {
            this.webView = webView;
            this.edittext = mEditText;
        }

        /**
         * Override the URL that should be loaded
         *
         * This handles a small subset of all the URIs that would be encountered.
         *
         * @param webView
         * @param url
         */
        @Override
        public boolean shouldOverrideUrlLoading(WebView webView, String url) {
            if (url.startsWith(WebView.SCHEME_TEL)) {
                try {
                    Intent intent = new Intent(Intent.ACTION_DIAL);
                    intent.setData(Uri.parse(url));
                    cordova.getActivity().startActivity(intent);
                    return true;
                } catch (android.content.ActivityNotFoundException e) {
                    LOG.e(LOG_TAG, "Error dialing " + url + ": " + e.toString());
                }
            } else if (url.startsWith("geo:") || url.startsWith(WebView.SCHEME_MAILTO) || url.startsWith("market:") || url.startsWith("intent:")) {
                try {
                    Intent intent = new Intent(Intent.ACTION_VIEW);
                    intent.setData(Uri.parse(url));
                    cordova.getActivity().startActivity(intent);
                    return true;
                } catch (android.content.ActivityNotFoundException e) {
                    LOG.e(LOG_TAG, "Error with " + url + ": " + e.toString());
                }
            }
            // If sms:5551212?body=This is the message
            else if (url.startsWith("sms:")) {
                try {
                    Intent intent = new Intent(Intent.ACTION_VIEW);

                    // Get address
                    String address = null;
                    int parmIndex = url.indexOf('?');
                    if (parmIndex == -1) {
                        address = url.substring(4);
                    } else {
                        address = url.substring(4, parmIndex);

                        // If body, then set sms body
                        Uri uri = Uri.parse(url);
                        String query = uri.getQuery();
                        if (query != null) {
                            if (query.startsWith("body=")) {
                                intent.putExtra("sms_body", query.substring(5));
                            }
                        }
                    }
                    intent.setData(Uri.parse("sms:" + address));
                    intent.putExtra("address", address);
                    intent.setType("vnd.android-dir/mms-sms");
                    cordova.getActivity().startActivity(intent);
                    return true;
                } catch (android.content.ActivityNotFoundException e) {
                    LOG.e(LOG_TAG, "Error sending sms " + url + ":" + e.toString());
                }
            }
            return false;
        }


        /*
         * onPageStarted fires the LOAD_START_EVENT
         *
         * @param view
         * @param url
         * @param favicon
         */
        @Override
        public void onPageStarted(WebView view, String url, Bitmap favicon) {
            super.onPageStarted(view, url, favicon);
            String newloc = "";
            if (url.startsWith("http:") || url.startsWith("https:") || url.startsWith("file:")) {
                newloc = url;
            }
            else
            {
                // Assume that everything is HTTP at this point, because if we don't specify,
                // it really should be.  Complain loudly about this!!!
                LOG.e(LOG_TAG, "Possible Uncaught/Unknown URI");
                newloc = "http://" + url;
            }

            // Update the UI if we haven't already
            if (!newloc.equals(edittext.getText().toString())) {
                edittext.setText(newloc);
            }

            try {
                JSONObject obj = new JSONObject();
                obj.put("type", LOAD_START_EVENT);
                obj.put("url", newloc);
                sendUpdate(obj, true);
            } catch (JSONException ex) {
                LOG.e(LOG_TAG, "URI passed in has caused a JSON error.");
            }
        }



        public void onPageFinished(WebView view, String url) {
            super.onPageFinished(view, url);

            // CB-10395 InAppBrowser's WebView not storing cookies reliable to local device storage
            if (android.os.Build.VERSION.SDK_INT >= android.os.Build.VERSION_CODES.LOLLIPOP) {
                CookieManager.getInstance().flush();
            } else {
                CookieSyncManager.getInstance().sync();
            }

            // https://issues.apache.org/jira/browse/CB-11248
            view.clearFocus();
            view.requestFocus();

            try {
                JSONObject obj = new JSONObject();
                obj.put("type", LOAD_STOP_EVENT);
                obj.put("url", url);

                sendUpdate(obj, true);
            } catch (JSONException ex) {
                LOG.d(LOG_TAG, "Should never happen");
            }
        }

        public void onReceivedError(WebView view, int errorCode, String description, String failingUrl) {
            super.onReceivedError(view, errorCode, description, failingUrl);

            try {
                JSONObject obj = new JSONObject();
                obj.put("type", LOAD_ERROR_EVENT);
                obj.put("url", failingUrl);
                obj.put("code", errorCode);
                obj.put("message", description);

                sendUpdate(obj, true, PluginResult.Status.ERROR);
            } catch (JSONException ex) {
                LOG.d(LOG_TAG, "Should never happen");
            }
        }

        /**
         * On received http auth request.
         */
        @Override
        public void onReceivedHttpAuthRequest(WebView view, HttpAuthHandler handler, String host, String realm) {

            // Check if there is some plugin which can resolve this auth challenge
            PluginManager pluginManager = null;
            try {
                Method gpm = webView.getClass().getMethod("getPluginManager");
                pluginManager = (PluginManager)gpm.invoke(webView);
            } catch (NoSuchMethodException e) {
                LOG.d(LOG_TAG, e.getLocalizedMessage());
            } catch (IllegalAccessException e) {
                LOG.d(LOG_TAG, e.getLocalizedMessage());
            } catch (InvocationTargetException e) {
                LOG.d(LOG_TAG, e.getLocalizedMessage());
            }

            if (pluginManager == null) {
                try {
                    Field pmf = webView.getClass().getField("pluginManager");
                    pluginManager = (PluginManager)pmf.get(webView);
                } catch (NoSuchFieldException e) {
                    LOG.d(LOG_TAG, e.getLocalizedMessage());
                } catch (IllegalAccessException e) {
                    LOG.d(LOG_TAG, e.getLocalizedMessage());
                }
            }

            if (pluginManager != null && pluginManager.onReceivedHttpAuthRequest(webView, new CordovaHttpAuthHandler(handler), host, realm)) {
                return;
            }

            // By default handle 401 like we'd normally do!
            super.onReceivedHttpAuthRequest(view, handler, host, realm);
        }
    }
}<|MERGE_RESOLUTION|>--- conflicted
+++ resolved
@@ -6,9 +6,7 @@
        to you under the Apache License, Version 2.0 (the
        "License"); you may not use this file except in compliance
        with the License.  You may obtain a copy of the License at
-
          http://www.apache.org/licenses/LICENSE-2.0
-
        Unless required by applicable law or agreed to in writing,
        software distributed under the License is distributed on an
        "AS IS" BASIS, WITHOUT WARRANTIES OR CONDITIONS OF ANY
@@ -103,15 +101,10 @@
     private static final String HIDE_NAVIGATION = "hidenavigationbuttons";
     private static final String NAVIGATION_COLOR = "navigationbuttoncolor";
     private static final String HIDE_URL = "hideurlbar";
-<<<<<<< HEAD
-
-    private static final List customizableOptions = Arrays.asList(CLOSE_BUTTON_CAPTION, TOOLBAR_COLOR, NAVIGATION_COLOR, CLOSE_BUTTON_COLOR);
-=======
     private static final String FOOTER = "footer";
     private static final String FOOTER_COLOR = "footercolor";
 
     private static final List customizableOptions = Arrays.asList(CLOSE_BUTTON_CAPTION, TOOLBAR_COLOR, NAVIGATION_COLOR, CLOSE_BUTTON_COLOR, FOOTER_COLOR);
->>>>>>> 3f0528c3
 
     private InAppBrowserDialog dialog;
     private WebView inAppWebView;
@@ -136,11 +129,8 @@
     private boolean hideNavigationButtons = false;
     private String navigationButtonColor = "";
     private boolean hideUrlBar = false;
-<<<<<<< HEAD
-=======
     private boolean showFooter = false;
     private String footerColor = "";
->>>>>>> 3f0528c3
 
     /**
      * Executes the request and returns PluginResult.
@@ -409,17 +399,9 @@
                 option = new StringTokenizer(features.nextToken(), "=");
                 if (option.hasMoreElements()) {
                     String key = option.nextToken();
-<<<<<<< HEAD
-                    String value = null;
-                    if (customizableOptions.contains(key)) value = option.nextToken();
-                    else {
-                      String token = option.nextToken();
-                      value = token.equals("yes") || token.equals("no") ? token : "yes";
-=======
                     String value = option.nextToken();
                     if (!customizableOptions.contains(key)){
                         value = value.equals("yes") || value.equals("no") ? value : "yes";
->>>>>>> 3f0528c3
                     }
                     map.put(key, value);
                 }
@@ -577,15 +559,6 @@
             String show = features.get(LOCATION);
             if (show != null) {
                 showLocationBar = show.equals("yes") ? true : false;
-<<<<<<< HEAD
-            }
-            if(showLocationBar) {
-              String hideNavigation = features.get(HIDE_NAVIGATION);
-              String hideUrl = features.get(HIDE_URL);
-              if(hideNavigation != null) hideNavigationButtons = hideNavigation.equals("yes") ? true : false;
-              if(hideUrl != null) hideUrlBar = hideUrl.equals("yes") ? true : false;
-            }
-=======
             }
             if(showLocationBar) {
                 String hideNavigation = features.get(HIDE_NAVIGATION);
@@ -593,7 +566,6 @@
                 if(hideNavigation != null) hideNavigationButtons = hideNavigation.equals("yes") ? true : false;
                 if(hideUrl != null) hideUrlBar = hideUrl.equals("yes") ? true : false;
             }
->>>>>>> 3f0528c3
             String zoom = features.get(ZOOM);
             if (zoom != null) {
                 showZoomControls = zoom.equals("yes") ? true : false;
@@ -627,11 +599,7 @@
             }
             String wideViewPort = features.get(USER_WIDE_VIEW_PORT);
             if (wideViewPort != null ) {
-<<<<<<< HEAD
-		            useWideViewPort = wideViewPort.equals("yes") ? true : false;
-=======
                 useWideViewPort = wideViewPort.equals("yes") ? true : false;
->>>>>>> 3f0528c3
             }
             String closeButtonCaptionSet = features.get(CLOSE_BUTTON_CAPTION);
             if (closeButtonCaptionSet != null) {
@@ -639,11 +607,7 @@
             }
             String closeButtonColorSet = features.get(CLOSE_BUTTON_COLOR);
             if (closeButtonColorSet != null) {
-<<<<<<< HEAD
-              closeButtonColor = closeButtonColorSet;
-=======
                 closeButtonColor = closeButtonColorSet;
->>>>>>> 3f0528c3
             }
             String toolbarColorSet = features.get(TOOLBAR_COLOR);
             if (toolbarColorSet != null) {
@@ -652,8 +616,6 @@
             String navigationButtonColorSet = features.get(NAVIGATION_COLOR);
             if (navigationButtonColorSet != null) {
                 navigationButtonColor = navigationButtonColorSet;
-<<<<<<< HEAD
-=======
             }
             String showFooterSet = features.get(FOOTER);
             if (showFooterSet != null) {
@@ -662,7 +624,6 @@
             String footerColorSet = features.get(FOOTER_COLOR);
             if (footerColorSet != null) {
                 footerColor = footerColorSet;
->>>>>>> 3f0528c3
             }
         }
 
@@ -842,62 +803,6 @@
                     }
                 });
 
-<<<<<<< HEAD
-                // Close/Done button
-                if (closeButtonCaption != "") {
-                  // Use TextView for text
-                  TextView close = new TextView(cordova.getActivity());
-                  close.setText(closeButtonCaption);
-                  close.setTextSize(20);
-                  if (closeButtonColor != "") close.setTextColor(android.graphics.Color.parseColor(closeButtonColor));
-                  close.setGravity(android.view.Gravity.CENTER_VERTICAL);
-                  RelativeLayout.LayoutParams closeLayoutParams = new RelativeLayout.LayoutParams(LayoutParams.WRAP_CONTENT, LayoutParams.MATCH_PARENT);
-                  closeLayoutParams.addRule(RelativeLayout.ALIGN_PARENT_RIGHT);
-                  close.setLayoutParams(closeLayoutParams);
-
-                  close.setContentDescription("Close Button");
-                  close.setId(Integer.valueOf(5));
-                  if (Build.VERSION.SDK_INT >= 16)
-                      close.setBackground(null);
-                  else
-                      close.setBackgroundDrawable(null);
-                  back.setPadding(0, this.dpToPixels(10), 0, this.dpToPixels(10));
-                  close.setPadding(this.dpToPixels(10), 0, this.dpToPixels(10), 0);
-                  close.setOnClickListener(new View.OnClickListener() {
-                      public void onClick(View v) {
-                          closeDialog();
-                      }
-                  });
-                  toolbar.addView(close);
-                }
-                else {
-                  ImageButton close = new ImageButton(cordova.getActivity());
-                  RelativeLayout.LayoutParams closeLayoutParams = new RelativeLayout.LayoutParams(LayoutParams.WRAP_CONTENT, LayoutParams.MATCH_PARENT);
-                  closeLayoutParams.addRule(RelativeLayout.ALIGN_PARENT_RIGHT);
-                  close.setLayoutParams(closeLayoutParams);
-                  close.setContentDescription("Close Button");
-                  close.setId(Integer.valueOf(5));
-                  int closeResId = activityRes.getIdentifier("ic_action_remove", "drawable", cordova.getActivity().getPackageName());
-                  Drawable closeIcon = activityRes.getDrawable(closeResId);
-                  if (closeButtonColor != "") close.setColorFilter(android.graphics.Color.parseColor(closeButtonColor));
-                  if (Build.VERSION.SDK_INT >= 16)
-                      close.setBackground(null);
-                  else
-                      close.setBackgroundDrawable(null);
-                  close.setImageDrawable(closeIcon);
-                  close.setScaleType(ImageView.ScaleType.FIT_CENTER);
-                  back.setPadding(0, this.dpToPixels(10), 0, this.dpToPixels(10));
-                  if (Build.VERSION.SDK_INT >= 16)
-                      close.getAdjustViewBounds();
-
-                  close.setOnClickListener(new View.OnClickListener() {
-                      public void onClick(View v) {
-                          closeDialog();
-                      }
-                  });
-                  toolbar.addView(close);
-                }
-=======
 
                 // Header Close/Done button
                 View close = createCloseButton(5);
@@ -922,7 +827,6 @@
                 View footerClose = createCloseButton(7);
                 footer.addView(footerClose);
 
->>>>>>> 3f0528c3
 
                 // WebView
                 inAppWebView = new WebView(cordova.getActivity());

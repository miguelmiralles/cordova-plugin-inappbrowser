--- conflicted
+++ resolved
@@ -2,11 +2,8 @@
 
 <plugin xmlns="http://apache.org/cordova/ns/plugins/1.0"
            id="org.apache.cordova.inappbrowser"
-<<<<<<< HEAD
-      version="0.2.3">
-=======
       version="0.2.4">
->>>>>>> e5868f8e
+
     <name>InAppBrowser</name>
     <description>Cordova InAppBrowser Plugin</description>
     <license>Apache 2.0</license>
